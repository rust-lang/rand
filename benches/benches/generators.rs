// Copyright 2018 Developers of the Rand project.
//
// Licensed under the Apache License, Version 2.0 <LICENSE-APACHE or
// https://www.apache.org/licenses/LICENSE-2.0> or the MIT license
// <LICENSE-MIT or https://opensource.org/licenses/MIT>, at your
// option. This file may not be copied, modified, or distributed
// except according to those terms.

use core::time::Duration;
use criterion::measurement::WallTime;
use criterion::{black_box, criterion_group, criterion_main, BenchmarkGroup, Criterion};
use rand::prelude::*;
use rand::rngs::ReseedingRng;
use rand::rngs::{mock::StepRng, OsRng};
use rand_chacha::rand_core::UnwrapErr;
use rand_chacha::{ChaCha12Rng, ChaCha20Core, ChaCha20Rng, ChaCha8Rng};
use rand_pcg::{Pcg32, Pcg64, Pcg64Dxsm, Pcg64Mcg};

criterion_group!(
    name = benches;
    config = Criterion::default();
    targets = random_bytes, random_u32, random_u64, init_gen, init_from_u64, init_from_seed, reseeding_bytes
);
criterion_main!(benches);

pub fn random_bytes(c: &mut Criterion) {
    let mut g = c.benchmark_group("random_bytes");
    g.warm_up_time(Duration::from_millis(500));
    g.measurement_time(Duration::from_millis(1000));
    g.throughput(criterion::Throughput::Bytes(1024));

    fn bench(g: &mut BenchmarkGroup<WallTime>, name: &str, mut rng: impl Rng) {
        g.bench_function(name, |b| {
            let mut buf = [0u8; 1024];
            b.iter(|| {
                rng.fill_bytes(&mut buf);
                black_box(buf);
            });
        });
    }

    bench(&mut g, "step", StepRng::new(0, 1));
    bench(&mut g, "pcg32", Pcg32::from_rng(&mut rand::rng()));
    bench(&mut g, "pcg64", Pcg64::from_rng(&mut rand::rng()));
    bench(&mut g, "pcg64mcg", Pcg64Mcg::from_rng(&mut rand::rng()));
    bench(&mut g, "pcg64dxsm", Pcg64Dxsm::from_rng(&mut rand::rng()));
    bench(&mut g, "chacha8", ChaCha8Rng::from_rng(&mut rand::rng()));
    bench(&mut g, "chacha12", ChaCha12Rng::from_rng(&mut rand::rng()));
    bench(&mut g, "chacha20", ChaCha20Rng::from_rng(&mut rand::rng()));
    bench(&mut g, "std", StdRng::from_rng(&mut rand::rng()));
    bench(&mut g, "small", SmallRng::from_rng(&mut rand::rng()));
    bench(&mut g, "os", UnwrapErr(OsRng));
    bench(&mut g, "thread", rand::rng());

    g.finish()
}

pub fn random_u32(c: &mut Criterion) {
    let mut g = c.benchmark_group("random_u32");
    g.sample_size(1000);
    g.warm_up_time(Duration::from_millis(500));
    g.measurement_time(Duration::from_millis(1000));
    g.throughput(criterion::Throughput::Bytes(4));

    fn bench(g: &mut BenchmarkGroup<WallTime>, name: &str, mut rng: impl Rng) {
        g.bench_function(name, |b| {
            b.iter(|| rng.random::<u32>());
        });
    }

    bench(&mut g, "step", StepRng::new(0, 1));
    bench(&mut g, "pcg32", Pcg32::from_rng(&mut rand::rng()));
    bench(&mut g, "pcg64", Pcg64::from_rng(&mut rand::rng()));
    bench(&mut g, "pcg64mcg", Pcg64Mcg::from_rng(&mut rand::rng()));
    bench(&mut g, "pcg64dxsm", Pcg64Dxsm::from_rng(&mut rand::rng()));
    bench(&mut g, "chacha8", ChaCha8Rng::from_rng(&mut rand::rng()));
    bench(&mut g, "chacha12", ChaCha12Rng::from_rng(&mut rand::rng()));
    bench(&mut g, "chacha20", ChaCha20Rng::from_rng(&mut rand::rng()));
    bench(&mut g, "std", StdRng::from_rng(&mut rand::rng()));
    bench(&mut g, "small", SmallRng::from_rng(&mut rand::rng()));
    bench(&mut g, "os", UnwrapErr(OsRng));
    bench(&mut g, "thread", rand::rng());

    g.finish()
}

pub fn random_u64(c: &mut Criterion) {
    let mut g = c.benchmark_group("random_u64");
    g.sample_size(1000);
    g.warm_up_time(Duration::from_millis(500));
    g.measurement_time(Duration::from_millis(1000));
    g.throughput(criterion::Throughput::Bytes(8));

    fn bench(g: &mut BenchmarkGroup<WallTime>, name: &str, mut rng: impl Rng) {
        g.bench_function(name, |b| {
            b.iter(|| rng.random::<u64>());
        });
    }

    bench(&mut g, "step", StepRng::new(0, 1));
    bench(&mut g, "pcg32", Pcg32::from_rng(&mut rand::rng()));
    bench(&mut g, "pcg64", Pcg64::from_rng(&mut rand::rng()));
    bench(&mut g, "pcg64mcg", Pcg64Mcg::from_rng(&mut rand::rng()));
    bench(&mut g, "pcg64dxsm", Pcg64Dxsm::from_rng(&mut rand::rng()));
    bench(&mut g, "chacha8", ChaCha8Rng::from_rng(&mut rand::rng()));
    bench(&mut g, "chacha12", ChaCha12Rng::from_rng(&mut rand::rng()));
    bench(&mut g, "chacha20", ChaCha20Rng::from_rng(&mut rand::rng()));
    bench(&mut g, "std", StdRng::from_rng(&mut rand::rng()));
    bench(&mut g, "small", SmallRng::from_rng(&mut rand::rng()));
    bench(&mut g, "os", UnwrapErr(OsRng));
    bench(&mut g, "thread", rand::rng());

    g.finish()
}

pub fn init_gen(c: &mut Criterion) {
    let mut g = c.benchmark_group("init_gen");
    g.warm_up_time(Duration::from_millis(500));
    g.measurement_time(Duration::from_millis(1000));

    fn bench<R: SeedableRng>(g: &mut BenchmarkGroup<WallTime>, name: &str) {
        g.bench_function(name, |b| {
            let mut rng = Pcg32::from_rng(&mut rand::rng());
            b.iter(|| R::from_rng(&mut rng));
        });
    }

    bench::<Pcg32>(&mut g, "pcg32");
    bench::<Pcg64>(&mut g, "pcg64");
    bench::<Pcg64Mcg>(&mut g, "pcg64mcg");
    bench::<Pcg64Dxsm>(&mut g, "pcg64dxsm");
    bench::<ChaCha8Rng>(&mut g, "chacha8");
    bench::<ChaCha12Rng>(&mut g, "chacha12");
    bench::<ChaCha20Rng>(&mut g, "chacha20");
    bench::<StdRng>(&mut g, "std");
    bench::<SmallRng>(&mut g, "small");

    g.finish()
}

pub fn init_from_u64(c: &mut Criterion) {
    let mut g = c.benchmark_group("init_from_u64");
    g.warm_up_time(Duration::from_millis(500));
    g.measurement_time(Duration::from_millis(1000));

    fn bench<R: SeedableRng>(g: &mut BenchmarkGroup<WallTime>, name: &str) {
        g.bench_function(name, |b| {
            let mut rng = Pcg32::from_rng(&mut rand::rng());
            let seed = rng.random();
            b.iter(|| R::seed_from_u64(black_box(seed)));
        });
    }

    bench::<Pcg32>(&mut g, "pcg32");
    bench::<Pcg64>(&mut g, "pcg64");
    bench::<Pcg64Mcg>(&mut g, "pcg64mcg");
    bench::<Pcg64Dxsm>(&mut g, "pcg64dxsm");
    bench::<ChaCha8Rng>(&mut g, "chacha8");
    bench::<ChaCha12Rng>(&mut g, "chacha12");
    bench::<ChaCha20Rng>(&mut g, "chacha20");
    bench::<StdRng>(&mut g, "std");
    bench::<SmallRng>(&mut g, "small");

    g.finish()
}

pub fn init_from_seed(c: &mut Criterion) {
    let mut g = c.benchmark_group("init_from_seed");
    g.warm_up_time(Duration::from_millis(500));
    g.measurement_time(Duration::from_millis(1000));

    fn bench<R: SeedableRng>(g: &mut BenchmarkGroup<WallTime>, name: &str)
    where
        rand::distr::StandardUniform: Distribution<<R as SeedableRng>::Seed>,
    {
        g.bench_function(name, |b| {
            let mut rng = Pcg32::from_rng(&mut rand::rng());
            let seed = rng.random();
            b.iter(|| R::from_seed(black_box(seed.clone())));
        });
    }

    bench::<Pcg32>(&mut g, "pcg32");
    bench::<Pcg64>(&mut g, "pcg64");
    bench::<Pcg64Mcg>(&mut g, "pcg64mcg");
    bench::<Pcg64Dxsm>(&mut g, "pcg64dxsm");
    bench::<ChaCha8Rng>(&mut g, "chacha8");
    bench::<ChaCha12Rng>(&mut g, "chacha12");
    bench::<ChaCha20Rng>(&mut g, "chacha20");
    bench::<StdRng>(&mut g, "std");
    bench::<SmallRng>(&mut g, "small");

    g.finish()
}

pub fn reseeding_bytes(c: &mut Criterion) {
    let mut g = c.benchmark_group("reseeding_bytes");
    g.warm_up_time(Duration::from_millis(500));
    g.throughput(criterion::Throughput::Bytes(1024 * 1024));

    fn bench(g: &mut BenchmarkGroup<WallTime>, thresh: u64) {
        let name = format!("chacha20_{}k", thresh);
        g.bench_function(name.as_str(), |b| {
<<<<<<< HEAD
            let mut rng = ReseedingRng::new(ChaCha20Core::from_rng(&mut rand::rng()), thresh * 1024, OsRng);
=======
            let mut rng = ReseedingRng::<ChaCha20Core, _>::new(thresh * 1024, OsRng).unwrap();
>>>>>>> 935a3e3a
            let mut buf = [0u8; 1024 * 1024];
            b.iter(|| {
                rng.fill_bytes(&mut buf);
                black_box(&buf);
            });
        });
    }

    bench(&mut g, 4);
    bench(&mut g, 16);
    bench(&mut g, 32);
    bench(&mut g, 64);
    bench(&mut g, 256);
    bench(&mut g, 1024);

    g.finish()
}<|MERGE_RESOLUTION|>--- conflicted
+++ resolved
@@ -201,11 +201,7 @@
     fn bench(g: &mut BenchmarkGroup<WallTime>, thresh: u64) {
         let name = format!("chacha20_{}k", thresh);
         g.bench_function(name.as_str(), |b| {
-<<<<<<< HEAD
-            let mut rng = ReseedingRng::new(ChaCha20Core::from_rng(&mut rand::rng()), thresh * 1024, OsRng);
-=======
             let mut rng = ReseedingRng::<ChaCha20Core, _>::new(thresh * 1024, OsRng).unwrap();
->>>>>>> 935a3e3a
             let mut buf = [0u8; 1024 * 1024];
             b.iter(|| {
                 rng.fill_bytes(&mut buf);
