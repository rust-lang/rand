--- conflicted
+++ resolved
@@ -19,13 +19,8 @@
 criterion_main!(benches);
 
 pub fn bench(c: &mut Criterion) {
-<<<<<<< HEAD
-    c.bench_function("seq_slice_choose_1_of_1000", |b| {
+    c.bench_function("seq_slice_choose_1_of_100", |b| {
         let mut rng = Pcg32::from_rng(&mut thread_rng());
-=======
-    c.bench_function("seq_slice_choose_1_of_100", |b| {
-        let mut rng = Pcg32::from_rng(thread_rng());
->>>>>>> bc334118
         let mut buf = [0i32; 100];
         rng.fill(&mut buf);
         let x = black_box(&mut buf);
