[package]
name = "rand_core"
<<<<<<< HEAD
version = "0.2.1" # NB: When modifying, also modify html_root_url in lib.rs
authors = ["The Rand Project Developers", "The Rust Project Developers"]
=======
version = "0.3.0" # NB: When modifying, also modify html_root_url in lib.rs
authors = ["The Rust Project Developers"]
>>>>>>> 317651c9
license = "MIT/Apache-2.0"
readme = "README.md"
repository = "https://github.com/rust-random/rand"
documentation = "https://docs.rs/rand_core"
homepage = "https://crates.io/crates/rand_core"
description = """
Core random number generator traits and tools for implementation.
"""
keywords = ["random", "rng"]
categories = ["algorithms", "no-std"]

[badges]
travis-ci = { repository = "rust-random/rand" }
appveyor = { repository = "dhardy/rand" }

[features]
default = ["std"]
std = ["alloc"]    # use std library; should be default but for above bug
alloc = []  # enables Vec and Box support without std
serde1 = ["serde", "serde_derive"] # enables serde for BlockRng wrapper

[dependencies]
serde = { version = "1", optional = true }
serde_derive = { version = "^1.0.38", optional = true }<|MERGE_RESOLUTION|>--- conflicted
+++ resolved
@@ -1,12 +1,7 @@
 [package]
 name = "rand_core"
-<<<<<<< HEAD
-version = "0.2.1" # NB: When modifying, also modify html_root_url in lib.rs
+version = "0.3.0" # NB: When modifying, also modify html_root_url in lib.rs
 authors = ["The Rand Project Developers", "The Rust Project Developers"]
-=======
-version = "0.3.0" # NB: When modifying, also modify html_root_url in lib.rs
-authors = ["The Rust Project Developers"]
->>>>>>> 317651c9
 license = "MIT/Apache-2.0"
 readme = "README.md"
 repository = "https://github.com/rust-random/rand"
