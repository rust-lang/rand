--- conflicted
+++ resolved
@@ -4,20 +4,12 @@
 The format is based on [Keep a Changelog](http://keepachangelog.com/en/1.0.0/)
 and this project adheres to [Semantic Versioning](https://semver.org/spec/v2.0.0.html).
 
-<<<<<<< HEAD
 ## [0.9.0-beta.0] - 2024-11-25
 This is a pre-release. To depend on this version, use `rand_core = "=0.9.0-beta.0"` to prevent automatic updates (which can be expected to include breaking changes).
-=======
-## [Unreleased]
-- Bump the MSRV to 1.63.0
-- The `serde1` feature has been renamed `serde` (#1477)
 - Rename feature `getrandom` to `os_rng`
 
-## [0.9.0-alpha.1] - 2024-03-18
->>>>>>> bf9d429e
-
 ### Compilation options and unsafe
-- Bump the MSRV to 1.61.0 (#1207, #1246, #1269, #1341, #1416); note that 1.60.0 may work for dependents when using `--ignore-rust-version`
+- Bump the MSRV to 1.63.0 (#1207, #1246, #1269, #1341, #1416, #1536); note that 1.60.0 may work for dependents when using `--ignore-rust-version`
 - The `serde1` feature has been renamed `serde` (#1477)
 - Use `zerocopy` to replace some `unsafe` code (#1349, #1393, #1446, #1502)
 
