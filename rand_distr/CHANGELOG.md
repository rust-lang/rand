--- conflicted
+++ resolved
@@ -6,12 +6,9 @@
 
 ## Unreleased
 - The `serde1` feature has been renamed `serde` (#1477)
-<<<<<<< HEAD
-- Add Kolmogorov Smirnov test for sampling of `Normal` and `Binomial` (#1494)
-=======
 - Fix panic in Binomial (#1484)
 - Move some of the computations in Binomial from `sample` to `new` (#1484)
->>>>>>> d1f961c4
+- Add Kolmogorov Smirnov test for sampling of `Normal` and `Binomial` (#1494)
 
 ### Added
 - Add plots for `rand_distr` distributions to documentation (#1434)
