# Changelog
All notable changes to this project will be documented in this file.

The format is based on [Keep a Changelog](http://keepachangelog.com/en/1.0.0/)
and this project adheres to [Semantic Versioning](https://semver.org/spec/v2.0.0.html).

## Unreleased
<<<<<<< HEAD
- Add `PertBuilder`, fix case where mode ≅ mean (#1452)
=======

### Added
- Add plots for `rand_distr` distributions to documentation (#1434)
>>>>>>> d17ce4e0

## [0.5.0-alpha.1] - 2024-03-18
- Target `rand` version `0.9.0-alpha.1`

## [0.5.0-alpha.0] - 2024-02-18
This is a pre-release. To depend on this version, use `rand_distr = "=0.5.0-alpha.0"` to prevent automatic updates (which can be expected to include breaking changes).

### Additions
- Make distributions comparable with `PartialEq` (#1218)
- Add `WeightedIndexTree` (#1372)

### Changes
- Target `rand` version `0.9.0-alpha.0`
- Remove unused fields from `Gamma`, `NormalInverseGaussian` and `Zipf` distributions (#1184)
  This breaks serialization compatibility with older versions.
- `Dirichlet` now uses `const` generics, which means that its size is required at compile time (#1292)
- The `Dirichlet::new_with_size` constructor was removed (#1292)

### Fixes
- Fix Knuth's method so `Poisson` doesn't return -1.0 for small lambda (#1284)
- Fix `Poisson` distribution instantiation so it return an error if lambda is infinite (#1291)
- Fix Dirichlet sample for small alpha values to avoid NaN samples (#1209)
- Fix infinite loop in `Binomial` distribution (#1325)

## [0.4.3] - 2021-12-30
- Fix `no_std` build (#1208)

## [0.4.2] - 2021-09-18
- New `Zeta` and `Zipf` distributions (#1136)
- New `SkewNormal` distribution (#1149)
- New `Gumbel` and `Frechet` distributions (#1168, #1171)

## [0.4.1] - 2021-06-15
- Empirically test PDF of normal distribution (#1121)
- Correctly document `no_std` support (#1100)
- Add `std_math` feature to prefer `std` over `libm` for floating point math (#1100)
- Add mean and std_dev accessors to Normal (#1114)
- Make sure all distributions and their error types implement `Error`, `Display`, `Clone`,
 `Copy`, `PartialEq` and `Eq` as appropriate (#1126)
- Port benchmarks to use Criterion crate (#1116)
- Support serde for distributions (#1141)

## [0.4.0] - 2020-12-18
- Bump `rand` to v0.8.0
- New `Geometric`, `StandardGeometric` and `Hypergeometric` distributions (#1062)
- New `Beta` sampling algorithm for improved performance and accuracy (#1000)
- `Normal` and `LogNormal` now support `from_mean_cv` and `from_zscore` (#1044)
- Variants of `NormalError` changed (#1044)

## [0.3.0] - 2020-08-25
- Move alias method for `WeightedIndex` from `rand` (#945)
- Rename `WeightedIndex` to `WeightedAliasIndex` (#1008)
- Replace custom `Float` trait with `num-traits::Float` (#987)
- Enable `no_std` support via `num-traits` math functions (#987)
- Remove `Distribution<u64>` impl for `Poisson` (#987)
- Tweak `Dirichlet` and `alias_method` to use boxed slice instead of `Vec` (#987)
- Use whitelist for package contents, reducing size by 5kb (#983)
- Add case `lambda = 0` in the parametrization of `Exp` (#972)
- Implement inverse Gaussian distribution (#954)
- Reformatting and use of `rustfmt::skip` (#926)
- All error types now implement `std::error::Error` (#919)
- Re-exported `rand::distributions::BernoulliError` (#919)
- Add value stability tests for distributions (#891)

## [0.2.2] - 2019-09-10
- Fix version requirement on rand lib (#847)
- Clippy fixes & suppression (#840)

## [0.2.1] - 2019-06-29
- Update dependency to support Rand 0.7
- Doc link fixes

## [0.2.0] - 2019-06-06
- Remove `new` constructors for zero-sized types
- Add Pert distribution
- Fix undefined behavior in `Poisson`
- Make all distributions return `Result`s instead of panicking
- Implement `f32` support for most distributions
- Rename `UnitSphereSurface` to `UnitSphere`
- Implement `UnitBall` and `UnitDisc`

## [0.1.0] - 2019-06-06
Initial release. This is equivalent to the code in `rand` 0.6.5.<|MERGE_RESOLUTION|>--- conflicted
+++ resolved
@@ -5,13 +5,9 @@
 and this project adheres to [Semantic Versioning](https://semver.org/spec/v2.0.0.html).
 
 ## Unreleased
-<<<<<<< HEAD
-- Add `PertBuilder`, fix case where mode ≅ mean (#1452)
-=======
-
 ### Added
 - Add plots for `rand_distr` distributions to documentation (#1434)
->>>>>>> d17ce4e0
+- Add `PertBuilder`, fix case where mode ≅ mean (#1452)
 
 ## [0.5.0-alpha.1] - 2024-03-18
 - Target `rand` version `0.9.0-alpha.1`
