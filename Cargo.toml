[package]
name = "rand"
version = "0.3.17"
authors = ["The Rust Project Developers"]
license = "MIT/Apache-2.0"
readme = "README.md"
repository = "https://github.com/rust-lang-nursery/rand"
documentation = "https://docs.rs/rand"
homepage = "https://github.com/rust-lang-nursery/rand"
description = """
Random number generators and other randomness functionality.
"""
keywords = ["random", "rng"]
categories = ["algorithms"]

[features]
default = ["std"]
nightly = ["i128_support"]

i128_support = ["rand_core/i128_support"]

# Deps should use 'std' if we do:
std = ["rand_core/std", "libc/use_std"]

[dependencies]
<<<<<<< HEAD
libc = "0.2"

[dependencies.rand_core]
path = 'rand_core'
default-features = false
=======
# All deps must not use 'std' by default
libc = { version = "0.2", default-features = false }
rand_core = { path = 'rand_core', default-features = false }
>>>>>>> 7adefa06

[target.'cfg(target_os = "fuchsia")'.dependencies]
fuchsia-zircon = "^0.2.1"

[workspace]
members = ["rand_core"]<|MERGE_RESOLUTION|>--- conflicted
+++ resolved
@@ -23,17 +23,9 @@
 std = ["rand_core/std", "libc/use_std"]
 
 [dependencies]
-<<<<<<< HEAD
-libc = "0.2"
-
-[dependencies.rand_core]
-path = 'rand_core'
-default-features = false
-=======
 # All deps must not use 'std' by default
 libc = { version = "0.2", default-features = false }
 rand_core = { path = 'rand_core', default-features = false }
->>>>>>> 7adefa06
 
 [target.'cfg(target_os = "fuchsia")'.dependencies]
 fuchsia-zircon = "^0.2.1"
