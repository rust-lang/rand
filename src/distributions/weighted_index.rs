--- conflicted
+++ resolved
@@ -35,17 +35,10 @@
 /// Time complexity of sampling from `WeightedIndex` is `O(log N)` where
 /// `N` is the number of weights. There are two alternative implementations with
 /// different runtimes characteristics:
-<<<<<<< HEAD
-/// * [`rand_distr::weighted_alias`](https://docs.rs/rand_distr/*/rand_distr/weighted_alias/index.html)
-///   supports `O(1)` sampling, but with much higher initialisation cost.
-/// * [`rand_distr::weighted_tree`](https://docs.rs/rand_distr/*/rand_distr/weighted_tree/index.html)
-///   keeps the weights in a tree structure where sampling and updating is `O(log N)`.
-=======
 /// * [`rand_distr::weighted_alias`] supports `O(1)` sampling, but with much higher
 ///   initialisation cost.
 /// * [`rand_distr::weighted_tree`] keeps the weights in a tree structure where sampling
 ///   and updating is `O(log N)`.
->>>>>>> d17ce4e0
 ///
 /// A `WeightedIndex<X>` contains a `Vec<X>` and a [`Uniform<X>`] and so its
 /// size is the sum of the size of those objects, possibly plus some alignment.
