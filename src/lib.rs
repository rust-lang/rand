// Copyright 2013-2017 The Rust Project Developers. See the COPYRIGHT
// file at the top-level directory of this distribution and at
// http://rust-lang.org/COPYRIGHT.
//
// Licensed under the Apache License, Version 2.0 <LICENSE-APACHE or
// http://www.apache.org/licenses/LICENSE-2.0> or the MIT license
// <LICENSE-MIT or http://opensource.org/licenses/MIT>, at your
// option. This file may not be copied, modified, or distributed
// except according to those terms.

//! Utilities for random number generation
//!
//! The `Rng` trait covers random number generation, and can be used directly
//! to produce values of some core types (`u32, u64, f32, f64`, and byte
//! strings). To generate anything else, or to generate values of the above type
//! in generic code, use the `distributions` module. This includes
//! distributions like ranges, normal and exponential.
//!
//! # Usage
//!
//! This crate is [on crates.io](https://crates.io/crates/rand) and can be
//! used by adding `rand` to the dependencies in your project's `Cargo.toml`.
//!
//! ```toml
//! [dependencies]
//! rand = "0.3"
//! ```
//!
//! and this to your crate root:
//!
//! ```rust
//! extern crate rand;
//! ```
//!
//! # Thread-local RNG
//!
//! There is built-in support for a RNG associated with each thread stored
//! in thread-local storage. This RNG can be accessed via `thread_rng`.
//! This RNG is normally randomly seeded
//! from an operating-system source of randomness, e.g. `/dev/urandom` on
//! Unix systems, and will automatically reseed itself from this source
//! after generating 32 KiB of random data.
//!
//! # Cryptographic security
//!
//! An application that requires an entropy source for cryptographic purposes
//! must use `OsRng`, which reads randomness from the source that the operating
//! system provides (e.g. `/dev/urandom` on Unixes or `CryptGenRandom()` on
//! Windows).
//! The other random number generators provided by this module are not suitable
//! for such purposes.
//!
//! *Note*: many Unix systems provide `/dev/random` as well as `/dev/urandom`.
//! This module uses `/dev/urandom` for the following reasons:
//!
//! -   On Linux, `/dev/random` may block if entropy pool is empty;
//!     `/dev/urandom` will not block.  This does not mean that `/dev/random`
//!     provides better output than `/dev/urandom`; the kernel internally runs a
//!     cryptographically secure pseudorandom number generator (CSPRNG) based on
//!     entropy pool for random number generation, so the "quality" of
//!     `/dev/random` is not better than `/dev/urandom` in most cases.  However,
//!     this means that `/dev/urandom` can yield somewhat predictable randomness
//!     if the entropy pool is very small, such as immediately after first
//!     booting.  Linux 3.17 added the `getrandom(2)` system call which solves
//!     the issue: it blocks if entropy pool is not initialized yet, but it does
//!     not block once initialized.  `OsRng` tries to use `getrandom(2)` if
//!     available, and use `/dev/urandom` fallback if not.  If an application
//!     does not have `getrandom` and likely to be run soon after first booting,
//!     or on a system with very few entropy sources, one should consider using
//!     `/dev/random` via `ReadRng`.
//! -   On some systems (e.g. FreeBSD, OpenBSD and Mac OS X) there is no
//!     difference between the two sources. (Also note that, on some systems
//!     e.g.  FreeBSD, both `/dev/random` and `/dev/urandom` may block once if
//!     the CSPRNG has not seeded yet.)
//!
//! # Examples
//!
//! ```rust
//! use rand::random;
//!
//! if random() { // random bool
//!     let a: i32 = random();
//!     let b: u32 = random();
//!     println!("i32: {}, u32: {}", a, b)
//! }
//! ```
//!
//! ```rust
//! use rand::thread_rng;
//! use rand::distributions::{Rand, Uniform, Uniform01};
//! let mut rng = thread_rng();
//! let tuple = (f64::rand(&mut rng, Uniform01), u8::rand(&mut rng, Uniform));
//! println!("{:?}", tuple)
//! ```
//!
//! ## Monte Carlo estimation of π
//!
//! For this example, imagine we have a square with sides of length 2 and a unit
//! circle, both centered at the origin. Since the area of a unit circle is π,
//! we have:
//!
//! ```text
//!     (area of unit circle) / (area of square) = π / 4
//! ```
//!
//! So if we sample many points randomly from the square, roughly π / 4 of them
//! should be inside the circle.
//!
//! We can use the above fact to estimate the value of π: pick many points in
//! the square at random, calculate the fraction that fall within the circle,
//! and multiply this fraction by 4.
//!
//! ```
//! use rand::distributions::{Rand, Range};
//!
//! fn main() {
//!    let between = Range::new(-1f64, 1.);
//!    let mut rng = rand::thread_rng();
//!
//!    let total = 1_000_000;
//!    let mut in_circle = 0;
//!
//!    for _ in 0..total {
//!        let a = f64::rand(&mut rng, between);
//!        let b = f64::rand(&mut rng, between);
//!        if a*a + b*b <= 1. {
//!            in_circle += 1;
//!        }
//!    }
//!
//!    // prints something close to 3.14159...
//!    println!("{}", 4. * (in_circle as f64) / (total as f64));
//! }
//! ```
//!
//! ## Monty Hall Problem
//!
//! This is a simulation of the [Monty Hall Problem][]:
//!
//! > Suppose you're on a game show, and you're given the choice of three doors:
//! > Behind one door is a car; behind the others, goats. You pick a door, say
//! > No. 1, and the host, who knows what's behind the doors, opens another
//! > door, say No. 3, which has a goat. He then says to you, "Do you want to
//! > pick door No. 2?" Is it to your advantage to switch your choice?
//!
//! The rather unintuitive answer is that you will have a 2/3 chance of winning
//! if you switch and a 1/3 chance of winning if you don't, so it's better to
//! switch.
//!
//! This program will simulate the game show and with large enough simulation
//! steps it will indeed confirm that it is better to switch.
//!
//! [Monty Hall Problem]: http://en.wikipedia.org/wiki/Monty_Hall_problem
//!
//! ```
//! use rand::Rng;
//! use rand::distributions::{Distribution, Range, uniform};
//! use rand::distributions::range::RangeInt;
//! use rand::sequences::Choose;
//!
//! struct SimulationResult {
//!     win: bool,
//!     switch: bool,
//! }
//!
//! // Run a single simulation of the Monty Hall problem.
//! fn simulate<R: Rng>(random_door: &Range<RangeInt<u32>>, rng: &mut R)
//!                     -> SimulationResult {
//!     let car = random_door.sample(rng);
//!
//!     // This is our initial choice
//!     let mut choice = random_door.sample(rng);
//!
//!     // The game host opens a door
//!     let open = game_host_open(car, choice, rng);
//!
//!     // Shall we switch?
//!     let switch = uniform(rng);
//!     if switch {
//!         choice = switch_door(choice, open);
//!     }
//!
//!     SimulationResult { win: choice == car, switch: switch }
//! }
//!
//! // Returns the door the game host opens given our choice and knowledge of
//! // where the car is. The game host will never open the door with the car.
//! fn game_host_open<R: Rng>(car: u32, choice: u32, rng: &mut R) -> u32 {
//!     let choices = free_doors(&[car, choice]);
//!     *choices[..].choose(rng).unwrap()
//! }
//!
//! // Returns the door we switch to, given our current choice and
//! // the open door. There will only be one valid door.
//! fn switch_door(choice: u32, open: u32) -> u32 {
//!     free_doors(&[choice, open])[0]
//! }
//!
//! fn free_doors(blocked: &[u32]) -> Vec<u32> {
//!     (0..3).filter(|x| !blocked.contains(x)).collect()
//! }
//!
//! fn main() {
//!     // The estimation will be more accurate with more simulations
//!     let num_simulations = 10000;
//!
//!     let mut rng = rand::thread_rng();
//!     let random_door = Range::new(0u32, 3);
//!
//!     let (mut switch_wins, mut switch_losses) = (0, 0);
//!     let (mut keep_wins, mut keep_losses) = (0, 0);
//!
//!     println!("Running {} simulations...", num_simulations);
//!     for _ in 0..num_simulations {
//!         let result = simulate(&random_door, &mut rng);
//!
//!         match (result.win, result.switch) {
//!             (true, true) => switch_wins += 1,
//!             (true, false) => keep_wins += 1,
//!             (false, true) => switch_losses += 1,
//!             (false, false) => keep_losses += 1,
//!         }
//!     }
//!
//!     let total_switches = switch_wins + switch_losses;
//!     let total_keeps = keep_wins + keep_losses;
//!
//!     println!("Switched door {} times with {} wins and {} losses",
//!              total_switches, switch_wins, switch_losses);
//!
//!     println!("Kept our choice {} times with {} wins and {} losses",
//!              total_keeps, keep_wins, keep_losses);
//!
//!     // With a large number of simulations, the values should converge to
//!     // 0.667 and 0.333 respectively.
//!     println!("Estimated chance to win if we switch: {}",
//!              switch_wins as f32 / total_switches as f32);
//!     println!("Estimated chance to win if we don't: {}",
//!              keep_wins as f32 / total_keeps as f32);
//! }
//! ```

#![doc(html_logo_url = "https://www.rust-lang.org/logos/rust-logo-128x128-blk.png",
       html_favicon_url = "https://www.rust-lang.org/favicon.ico",
       html_root_url = "https://docs.rs/rand/0.3")]

#![deny(missing_debug_implementations)]

#![cfg_attr(not(feature="std"), no_std)]
#![cfg_attr(feature = "i128_support", feature(i128_type, i128))]

// We need to use several items from "core" for no_std support.
#[cfg(feature="std")]
extern crate core;

extern crate rand_core;

pub use rand_core::{Rng, CryptoRng, SeedFromRng, SeedableRng, Error, ErrorKind};

<<<<<<< HEAD
#[cfg(feature="std")]
pub use read::ReadRng;
#[cfg(feature="std")]
=======
pub use jitter::JitterRng;
>>>>>>> 48e4e6f3
pub use os::OsRng;
pub use jitter_rng::JitterRng;
pub use iter::iter;
pub use distributions::{Distribution, Default, Rand};
#[cfg(feature="std")]
pub use thread_local::{ThreadRng, thread_rng, random, random_with};

use prng::IsaacWordRng;
use distributions::range::Range;

pub mod distributions;
pub mod iter;
pub mod jitter_rng;
pub mod mock;
pub mod prng;
pub mod reseeding;
<<<<<<< HEAD
pub mod sequences;
pub mod utils;

#[cfg(feature="std")]
mod os;
#[cfg(feature="std")]
mod read;
#[cfg(feature="std")]
mod thread_local;

/// Seeding mechanism for PRNGs, providing a `new` function.
/// This is the recommended way to create (pseudo) random number generators,
/// unless a deterministic seed is desired (in which case the `SeedableRng`
/// trait should be used directly).
/// 
/// Note: this trait is automatically implemented for any PRNG implementing
/// `SeedFromRng` and is not intended to be implemented by users.
/// 
/// ## Example
/// 
/// ```
/// use rand::{StdRng, Sample, NewSeeded};
/// 
/// let mut rng = StdRng::new().unwrap();
/// println!("Random die roll: {}", rng.gen_range(1, 7));
/// ```
#[cfg(feature="std")]
pub trait NewSeeded: SeedFromRng {
    /// Creates a new instance, automatically seeded with fresh entropy.
    /// 
    /// Normally this will use `OsRng`, but if that fails `JitterRng` will be
    /// used instead. Both should be suitable for cryptography. It is possible
    /// that both entropy sources will fail though unlikely.
    fn new() -> Result<Self, Error>;
=======
mod rand_impls;
pub mod jitter;
pub mod os;
pub mod read;

#[allow(bad_style)]
type w64 = w<u64>;
#[allow(bad_style)]
type w32 = w<u32>;

/// A type that can be randomly generated using an `Rng`.
///
/// ## Built-in Implementations
///
/// This crate implements `Rand` for various primitive types.  Assuming the
/// provided `Rng` is well-behaved, these implementations generate values with
/// the following ranges and distributions:
///
/// * Integers (`i32`, `u32`, `isize`, `usize`, etc.): Uniformly distributed
///   over all values of the type.
/// * `char`: Uniformly distributed over all Unicode scalar values, i.e. all
///   code points in the range `0...0x10_FFFF`, except for the range
///   `0xD800...0xDFFF` (the surrogate code points).  This includes
///   unassigned/reserved code points.
/// * `bool`: Generates `false` or `true`, each with probability 0.5.
/// * Floating point types (`f32` and `f64`): Uniformly distributed in the
///   half-open range `[0, 1)`.  (The [`Open01`], [`Closed01`], [`Exp1`], and
///   [`StandardNormal`] wrapper types produce floating point numbers with
///   alternative ranges or distributions.)
///
/// [`Open01`]: struct.Open01.html
/// [`Closed01`]: struct.Closed01.html
/// [`Exp1`]: struct.Exp1.html
/// [`StandardNormal`]: struct.StandardNormal.html
///
/// The following aggregate types also implement `Rand` as long as their
/// component types implement it:
///
/// * Tuples and arrays: Each element of the tuple or array is generated
///   independently, using its own `Rand` implementation.
/// * `Option<T>`: Returns `None` with probability 0.5; otherwise generates a
///   random `T` and returns `Some(T)`.

pub trait Rand : Sized {
    /// Generates a random instance of this type using the specified source of
    /// randomness.
    fn rand<R: Rng>(rng: &mut R) -> Self;
>>>>>>> 48e4e6f3
}

#[cfg(feature="std")]
impl<R: SeedFromRng> NewSeeded for R {
    fn new() -> Result<Self, Error> {
        // Note: error handling would be easier with try/catch blocks
        fn new_os<T: SeedFromRng>() -> Result<T, Error> {
            let mut r = OsRng::new()?;
            T::from_rng(&mut r)
        }
        fn new_jitter<T: SeedFromRng>() -> Result<T, Error> {
            let mut r = JitterRng::new()?;
            T::from_rng(&mut r)
        }
        
        new_os().or_else(|e1| {
            new_jitter().map_err(|_e2| {
                // TODO: log
                // TODO: can we somehow return both error sources?
                Error::new_with_cause(
                    ErrorKind::Unavailable,
                    "seeding a new RNG failed: both OS and Jitter entropy sources failed",
                    e1)
            })
        })
    }
}

use distributions::range::SampleRange;

/// Extension trait on [`Rng`] with some convenience methods.
/// 
/// This trait exists to allow syntax like `rng.gen()` and
/// `rng.gen_range(1, 7)`. None of the methods in this trait are any more than
/// wrappers around functionality which exists elsewhere in the trait.
pub trait Sample: Rng {
    /// Sample a new value, using the given distribution.
    /// 
    /// ### Example
    /// 
    /// ```rust
    /// use rand::{thread_rng, Sample};
    /// use rand::distributions::Uniform;
    /// 
    /// let mut rng = thread_rng();
    /// let x: i32 = rng.sample(Uniform);
    /// ```
    fn sample<T, D: Distribution<T>>(&mut self, distr: D) -> T;
    
    /// Sample a new value, using the [`Default`] distribution.
    /// 
    /// ### Example
    /// 
    /// ```rust
    /// use rand::{thread_rng, Sample};
    /// 
    /// let mut rng = thread_rng();
    /// let x: i32 = rng.gen();
    /// ```
    fn gen<T>(&mut self) -> T where Default: Distribution<T> {
        self.sample(Default)
    }
    
    /// Sample a new value, using the [`Range`] distribution.
    /// 
    /// ### Example
    /// 
    /// ```rust
    /// use rand::{thread_rng, Sample};
    /// 
    /// let mut rng = thread_rng();
    /// 
    /// // simulate dice roll
    /// let x = rng.gen_range(1, 7);
    /// ```
    /// 
    /// If the same range is used repeatedly, some work can be saved by
    /// constructing the `Range` once and using it with `sample`:
    /// 
    /// ```rust
    /// use rand::{thread_rng, Sample};
    /// use rand::distributions::Range;
    /// 
    /// let mut rng = thread_rng();
    /// let die_range = Range::new(1, 7);
    /// 
    /// for _ in 0..100 {
    ///     let x = rng.sample(die_range);
    ///     assert!(1 <= x && x <= 6);
    /// }
    /// ```
    fn gen_range<T: SampleRange>(&mut self, low: T, high: T) -> T {
        assert!(low < high, "Sample::gen_range called with low >= high");
        Range::new(low, high).sample(self)
    }
    
    /// Construct an iterator on an `Rng`.
    /// 
    /// ### Example
    /// 
    /// ```rust
    /// use rand::{thread_rng, Sample};
    /// use rand::distributions::AsciiWordChar;
    /// 
    /// let mut rng = thread_rng();
    /// let x: String = rng.iter().map(|rng| rng.sample(AsciiWordChar)).take(6).collect();
    /// ```
    fn iter<'a>(&'a mut self) -> iter::Iter<'a, Self> {
        iter(self)
    }
}

impl<R: Rng+?Sized> Sample for R {
    fn sample<T, D: Distribution<T>>(&mut self, distr: D) -> T {
        distr.sample(self)
    }
}

/// The standard RNG. This is designed to be efficient on the current
/// platform.
/// 
/// The underlying algorithm is not fixed, thus values from this generator
/// cannot be guaranteed to be reproducible. For this reason, `StdRng` does
/// not support `SeedableRng`.
#[derive(Clone, Debug)]
pub struct StdRng {
    rng: IsaacWordRng,
}

<<<<<<< HEAD
=======
impl StdRng {
    /// Create a randomly seeded instance of `StdRng`.
    ///
    /// This is a very expensive operation as it has to read
    /// randomness from the operating system and use this in an
    /// expensive seeding operation. If one is only generating a small
    /// number of random numbers, or doesn't need the utmost speed for
    /// generating each number, `thread_rng` and/or `random` may be more
    /// appropriate.
    ///
    /// Reading the randomness from the OS may fail, and any error is
    /// propagated via the `io::Result` return value.
    pub fn new() -> io::Result<StdRng> {
        match OsRng::new() {
            Ok(mut r) => Ok(StdRng { rng: r.gen() }),
            Err(e1) => {
                match JitterRng::new() {
                    Ok(mut r) => Ok(StdRng { rng: r.gen() }),
                    Err(_) => {
                        Err(e1)
                    }
                }
            }
        }
    }
}

>>>>>>> 48e4e6f3
impl Rng for StdRng {
    fn next_u32(&mut self) -> u32 {
        self.rng.next_u32()
    }
    fn next_u64(&mut self) -> u64 {
        self.rng.next_u64()
    }
    #[cfg(feature = "i128_support")]
    fn next_u128(&mut self) -> u128 {
        self.rng.next_u128()
    }
<<<<<<< HEAD
    fn fill_bytes(&mut self, dest: &mut [u8]) {
        self.rng.fill_bytes(dest);
    }
    fn try_fill(&mut self, dest: &mut [u8]) -> Result<(), Error> {
        self.rng.try_fill(dest)
    }
}
=======

    fn from_seed(seed: &'a [usize]) -> StdRng {
        StdRng { rng: SeedableRng::from_seed(unsafe {mem::transmute(seed)}) }
    }
}

/// Create a weak random number generator with a default algorithm and seed.
///
/// It returns the fastest `Rng` algorithm currently available in Rust without
/// consideration for cryptography or security. If you require a specifically
/// seeded `Rng` for consistency over time you should pick one algorithm and
/// create the `Rng` yourself.
///
/// This will seed the generator with randomness from thread_rng.
pub fn weak_rng() -> XorShiftRng {
    thread_rng().gen()
}

/// Controls how the thread-local RNG is reseeded.
#[derive(Debug)]
struct ThreadRngReseeder;

impl reseeding::Reseeder<StdRng> for ThreadRngReseeder {
    fn reseed(&mut self, rng: &mut StdRng) {
        match StdRng::new() {
            Ok(r) => *rng = r,
            Err(e) => panic!("No entropy available: {}", e),
        }
    }
}
const THREAD_RNG_RESEED_THRESHOLD: u64 = 32_768;
type ThreadRngInner = reseeding::ReseedingRng<StdRng, ThreadRngReseeder>;

/// The thread-local RNG.
#[derive(Clone, Debug)]
pub struct ThreadRng {
    rng: Rc<RefCell<ThreadRngInner>>,
}

/// Retrieve the lazily-initialized thread-local random number
/// generator, seeded by the system. Intended to be used in method
/// chaining style, e.g. `thread_rng().gen::<i32>()`.
///
/// After generating a certain amount of randomness, the RNG will reseed itself
/// from the operating system or, if the operating system RNG returns an error,
/// a seed based on the current system time.
///
/// The internal RNG used is platform and architecture dependent, even
/// if the operating system random number generator is rigged to give
/// the same sequence always. If absolute consistency is required,
/// explicitly select an RNG, e.g. `IsaacRng` or `Isaac64Rng`.
pub fn thread_rng() -> ThreadRng {
    // used to make space in TLS for a random number generator
    thread_local!(static THREAD_RNG_KEY: Rc<RefCell<ThreadRngInner>> = {
        let r = match StdRng::new() {
            Ok(r) => r,
            Err(e) => panic!("No entropy available: {}", e),
        };
        let rng = reseeding::ReseedingRng::new(r,
                                               THREAD_RNG_RESEED_THRESHOLD,
                                               ThreadRngReseeder);
        Rc::new(RefCell::new(rng))
    });

    ThreadRng { rng: THREAD_RNG_KEY.with(|t| t.clone()) }
}

impl Rng for ThreadRng {
    fn next_u32(&mut self) -> u32 {
        self.rng.borrow_mut().next_u32()
    }

    fn next_u64(&mut self) -> u64 {
        self.rng.borrow_mut().next_u64()
    }
>>>>>>> 48e4e6f3

impl SeedFromRng for StdRng {
    fn from_rng<R: Rng>(other: R) -> Result<Self, Error> {
        IsaacWordRng::from_rng(other).map(|rng| StdRng{ rng })
    }
}


#[cfg(test)]
mod test {
<<<<<<< HEAD
    use {Rng, thread_rng, Sample, Error};
    use mock::MockAddRng;
    use distributions::{uniform};
    use distributions::{Uniform, Range, Exp};
    use sequences::Shuffle;
=======
    use super::{Rng, thread_rng, random, SeedableRng, StdRng, sample,
                weak_rng};
>>>>>>> 48e4e6f3
    use std::iter::repeat;

    #[derive(Debug)]
    pub struct MyRng<R: ?Sized> { inner: R }

    impl<R: Rng+?Sized> Rng for MyRng<R> {
        fn next_u32(&mut self) -> u32 {
            self.inner.next_u32()
        }
        fn next_u64(&mut self) -> u64 {
            self.inner.next_u64()
        }
        #[cfg(feature = "i128_support")]
        fn next_u128(&mut self) -> u128 {
            self.inner.next_u128()
        }
        fn fill_bytes(&mut self, dest: &mut [u8]) {
            self.inner.fill_bytes(dest)
        }
        fn try_fill(&mut self, dest: &mut [u8]) -> Result<(), Error> {
            self.inner.try_fill(dest)
        }
    }

    pub fn rng() -> MyRng<::ThreadRng> {
        MyRng { inner: ::thread_rng() }
    }

    pub fn iter_eq<I, J>(i: I, j: J) -> bool
        where I: IntoIterator,
              J: IntoIterator<Item=I::Item>,
              I::Item: Eq
    {
        // make sure the iterators have equal length
        let mut i = i.into_iter();
        let mut j = j.into_iter();
        loop {
            match (i.next(), j.next()) {
                (Some(ref ei), Some(ref ej)) if ei == ej => { }
                (None, None) => return true,
                _ => return false,
            }
        }
    }

    #[test]
    fn test_fill_bytes_default() {
        let mut r = MockAddRng::new(0x11_22_33_44_55_66_77_88u64, 0);

        // check every remainder mod 8, both in small and big vectors.
        let lengths = [0, 1, 2, 3, 4, 5, 6, 7,
                       80, 81, 82, 83, 84, 85, 86, 87];
        for &n in lengths.iter() {
            let mut v = repeat(0u8).take(n).collect::<Vec<_>>();
            r.fill_bytes(&mut v);

            // use this to get nicer error messages.
            for (i, &byte) in v.iter().enumerate() {
                if byte == 0 {
                    panic!("byte {} of {} is zero", i, n)
                }
            }
        }
    }

    #[test]
    fn test_thread_rng() {
        let mut r = thread_rng();
        uniform::<i32, _>(&mut r);
        let mut v = [1, 1, 1];
        v.shuffle(&mut r);
        let b: &[_] = &[1, 1, 1];
        assert_eq!(v, b);
        assert_eq!(r.gen_range(0, 1), 0);
    }

    #[test]
    fn test_rng_trait_object() {
        let mut rng = thread_rng();
        {
            let r = &mut rng as &mut Rng;
            r.next_u32();
            uniform::<i32, _>(r);
            let mut v = [1, 1, 1];
            v[..].shuffle(r);
            let b: &[_] = &[1, 1, 1];
            assert_eq!(v, b);
            assert_eq!(r.gen_range(0, 1), 0);
        }
        {
            let mut r = Box::new(rng) as Box<Rng>;
            r.next_u32();
            uniform::<i32, _>(&mut r);
            let mut v = [1, 1, 1];
            v[..].shuffle(&mut *r);
            let b: &[_] = &[1, 1, 1];
            assert_eq!(v, b);
            assert_eq!(r.gen_range(0, 1), 0);
        }
    }

    #[test]
    fn test_sample_from_rng() {
        // use a static Rng type:
        let mut rng = thread_rng();
        
        let _a: u32 = rng.sample(Uniform);
        let _b = rng.sample(Range::new(-2, 15));
        
        // use a dynamic Rng type:
        let rng: &mut Rng = &mut thread_rng();
        
        let _c = rng.sample(Exp::new(2.0));
    }

    #[test]
    fn test_weak_rng() {
        let s = weak_rng().gen_iter::<usize>().take(256).collect::<Vec<usize>>();
        let mut ra: StdRng = SeedableRng::from_seed(&s[..]);
        let mut rb: StdRng = SeedableRng::from_seed(&s[..]);
        assert!(iter_eq(ra.gen_ascii_chars().take(100),
                        rb.gen_ascii_chars().take(100)));
    }
}<|MERGE_RESOLUTION|>--- conflicted
+++ resolved
@@ -257,15 +257,11 @@
 
 pub use rand_core::{Rng, CryptoRng, SeedFromRng, SeedableRng, Error, ErrorKind};
 
-<<<<<<< HEAD
 #[cfg(feature="std")]
 pub use read::ReadRng;
 #[cfg(feature="std")]
-=======
+pub use os::OsRng;
 pub use jitter::JitterRng;
->>>>>>> 48e4e6f3
-pub use os::OsRng;
-pub use jitter_rng::JitterRng;
 pub use iter::iter;
 pub use distributions::{Distribution, Default, Rand};
 #[cfg(feature="std")]
@@ -276,11 +272,10 @@
 
 pub mod distributions;
 pub mod iter;
-pub mod jitter_rng;
+pub mod jitter;
 pub mod mock;
 pub mod prng;
 pub mod reseeding;
-<<<<<<< HEAD
 pub mod sequences;
 pub mod utils;
 
@@ -315,55 +310,6 @@
     /// used instead. Both should be suitable for cryptography. It is possible
     /// that both entropy sources will fail though unlikely.
     fn new() -> Result<Self, Error>;
-=======
-mod rand_impls;
-pub mod jitter;
-pub mod os;
-pub mod read;
-
-#[allow(bad_style)]
-type w64 = w<u64>;
-#[allow(bad_style)]
-type w32 = w<u32>;
-
-/// A type that can be randomly generated using an `Rng`.
-///
-/// ## Built-in Implementations
-///
-/// This crate implements `Rand` for various primitive types.  Assuming the
-/// provided `Rng` is well-behaved, these implementations generate values with
-/// the following ranges and distributions:
-///
-/// * Integers (`i32`, `u32`, `isize`, `usize`, etc.): Uniformly distributed
-///   over all values of the type.
-/// * `char`: Uniformly distributed over all Unicode scalar values, i.e. all
-///   code points in the range `0...0x10_FFFF`, except for the range
-///   `0xD800...0xDFFF` (the surrogate code points).  This includes
-///   unassigned/reserved code points.
-/// * `bool`: Generates `false` or `true`, each with probability 0.5.
-/// * Floating point types (`f32` and `f64`): Uniformly distributed in the
-///   half-open range `[0, 1)`.  (The [`Open01`], [`Closed01`], [`Exp1`], and
-///   [`StandardNormal`] wrapper types produce floating point numbers with
-///   alternative ranges or distributions.)
-///
-/// [`Open01`]: struct.Open01.html
-/// [`Closed01`]: struct.Closed01.html
-/// [`Exp1`]: struct.Exp1.html
-/// [`StandardNormal`]: struct.StandardNormal.html
-///
-/// The following aggregate types also implement `Rand` as long as their
-/// component types implement it:
-///
-/// * Tuples and arrays: Each element of the tuple or array is generated
-///   independently, using its own `Rand` implementation.
-/// * `Option<T>`: Returns `None` with probability 0.5; otherwise generates a
-///   random `T` and returns `Some(T)`.
-
-pub trait Rand : Sized {
-    /// Generates a random instance of this type using the specified source of
-    /// randomness.
-    fn rand<R: Rng>(rng: &mut R) -> Self;
->>>>>>> 48e4e6f3
 }
 
 #[cfg(feature="std")]
@@ -493,36 +439,6 @@
     rng: IsaacWordRng,
 }
 
-<<<<<<< HEAD
-=======
-impl StdRng {
-    /// Create a randomly seeded instance of `StdRng`.
-    ///
-    /// This is a very expensive operation as it has to read
-    /// randomness from the operating system and use this in an
-    /// expensive seeding operation. If one is only generating a small
-    /// number of random numbers, or doesn't need the utmost speed for
-    /// generating each number, `thread_rng` and/or `random` may be more
-    /// appropriate.
-    ///
-    /// Reading the randomness from the OS may fail, and any error is
-    /// propagated via the `io::Result` return value.
-    pub fn new() -> io::Result<StdRng> {
-        match OsRng::new() {
-            Ok(mut r) => Ok(StdRng { rng: r.gen() }),
-            Err(e1) => {
-                match JitterRng::new() {
-                    Ok(mut r) => Ok(StdRng { rng: r.gen() }),
-                    Err(_) => {
-                        Err(e1)
-                    }
-                }
-            }
-        }
-    }
-}
-
->>>>>>> 48e4e6f3
 impl Rng for StdRng {
     fn next_u32(&mut self) -> u32 {
         self.rng.next_u32()
@@ -534,7 +450,6 @@
     fn next_u128(&mut self) -> u128 {
         self.rng.next_u128()
     }
-<<<<<<< HEAD
     fn fill_bytes(&mut self, dest: &mut [u8]) {
         self.rng.fill_bytes(dest);
     }
@@ -542,83 +457,6 @@
         self.rng.try_fill(dest)
     }
 }
-=======
-
-    fn from_seed(seed: &'a [usize]) -> StdRng {
-        StdRng { rng: SeedableRng::from_seed(unsafe {mem::transmute(seed)}) }
-    }
-}
-
-/// Create a weak random number generator with a default algorithm and seed.
-///
-/// It returns the fastest `Rng` algorithm currently available in Rust without
-/// consideration for cryptography or security. If you require a specifically
-/// seeded `Rng` for consistency over time you should pick one algorithm and
-/// create the `Rng` yourself.
-///
-/// This will seed the generator with randomness from thread_rng.
-pub fn weak_rng() -> XorShiftRng {
-    thread_rng().gen()
-}
-
-/// Controls how the thread-local RNG is reseeded.
-#[derive(Debug)]
-struct ThreadRngReseeder;
-
-impl reseeding::Reseeder<StdRng> for ThreadRngReseeder {
-    fn reseed(&mut self, rng: &mut StdRng) {
-        match StdRng::new() {
-            Ok(r) => *rng = r,
-            Err(e) => panic!("No entropy available: {}", e),
-        }
-    }
-}
-const THREAD_RNG_RESEED_THRESHOLD: u64 = 32_768;
-type ThreadRngInner = reseeding::ReseedingRng<StdRng, ThreadRngReseeder>;
-
-/// The thread-local RNG.
-#[derive(Clone, Debug)]
-pub struct ThreadRng {
-    rng: Rc<RefCell<ThreadRngInner>>,
-}
-
-/// Retrieve the lazily-initialized thread-local random number
-/// generator, seeded by the system. Intended to be used in method
-/// chaining style, e.g. `thread_rng().gen::<i32>()`.
-///
-/// After generating a certain amount of randomness, the RNG will reseed itself
-/// from the operating system or, if the operating system RNG returns an error,
-/// a seed based on the current system time.
-///
-/// The internal RNG used is platform and architecture dependent, even
-/// if the operating system random number generator is rigged to give
-/// the same sequence always. If absolute consistency is required,
-/// explicitly select an RNG, e.g. `IsaacRng` or `Isaac64Rng`.
-pub fn thread_rng() -> ThreadRng {
-    // used to make space in TLS for a random number generator
-    thread_local!(static THREAD_RNG_KEY: Rc<RefCell<ThreadRngInner>> = {
-        let r = match StdRng::new() {
-            Ok(r) => r,
-            Err(e) => panic!("No entropy available: {}", e),
-        };
-        let rng = reseeding::ReseedingRng::new(r,
-                                               THREAD_RNG_RESEED_THRESHOLD,
-                                               ThreadRngReseeder);
-        Rc::new(RefCell::new(rng))
-    });
-
-    ThreadRng { rng: THREAD_RNG_KEY.with(|t| t.clone()) }
-}
-
-impl Rng for ThreadRng {
-    fn next_u32(&mut self) -> u32 {
-        self.rng.borrow_mut().next_u32()
-    }
-
-    fn next_u64(&mut self) -> u64 {
-        self.rng.borrow_mut().next_u64()
-    }
->>>>>>> 48e4e6f3
 
 impl SeedFromRng for StdRng {
     fn from_rng<R: Rng>(other: R) -> Result<Self, Error> {
@@ -629,16 +467,11 @@
 
 #[cfg(test)]
 mod test {
-<<<<<<< HEAD
     use {Rng, thread_rng, Sample, Error};
     use mock::MockAddRng;
     use distributions::{uniform};
     use distributions::{Uniform, Range, Exp};
     use sequences::Shuffle;
-=======
-    use super::{Rng, thread_rng, random, SeedableRng, StdRng, sample,
-                weak_rng};
->>>>>>> 48e4e6f3
     use std::iter::repeat;
 
     #[derive(Debug)]
@@ -753,13 +586,4 @@
         
         let _c = rng.sample(Exp::new(2.0));
     }
-
-    #[test]
-    fn test_weak_rng() {
-        let s = weak_rng().gen_iter::<usize>().take(256).collect::<Vec<usize>>();
-        let mut ra: StdRng = SeedableRng::from_seed(&s[..]);
-        let mut rb: StdRng = SeedableRng::from_seed(&s[..]);
-        assert!(iter_eq(ra.gen_ascii_chars().take(100),
-                        rb.gen_ascii_chars().take(100)));
-    }
 }