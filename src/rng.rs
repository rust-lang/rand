// Copyright 2018 Developers of the Rand project.
// Copyright 2013-2017 The Rust Project Developers.
//
// Licensed under the Apache License, Version 2.0 <LICENSE-APACHE or
// https://www.apache.org/licenses/LICENSE-2.0> or the MIT license
// <LICENSE-MIT or https://opensource.org/licenses/MIT>, at your
// option. This file may not be copied, modified, or distributed
// except according to those terms.

//! [`Rng`] trait

use crate::distr::uniform::{SampleRange, SampleUniform};
use crate::distr::{self, Distribution, Standard};
use core::num::Wrapping;
use rand_core::RngCore;
use zerocopy::IntoBytes;

/// User-level interface for RNGs
///
/// [`RngCore`] is the `dyn`-safe implementation-level interface for Random
/// (Number) Generators. This trait, `Rng`, provides a user-level interface on
/// RNGs. It is implemented automatically for any `R: RngCore`.
///
/// This trait must usually be brought into scope via `use rand::Rng;` or
/// `use rand::prelude::*;`.
///
/// # Generic usage
///
/// The basic pattern is `fn foo<R: Rng + ?Sized>(rng: &mut R)`. Some
/// things are worth noting here:
///
/// - Since `Rng: RngCore` and every `RngCore` implements `Rng`, it makes no
///   difference whether we use `R: Rng` or `R: RngCore`.
/// - The `+ ?Sized` un-bounding allows functions to be called directly on
///   type-erased references; i.e. `foo(r)` where `r: &mut dyn RngCore`. Without
///   this it would be necessary to write `foo(&mut r)`.
///
/// An alternative pattern is possible: `fn foo<R: Rng>(rng: R)`. This has some
/// trade-offs. It allows the argument to be consumed directly without a `&mut`
/// (which is how `from_rng(rand::rng())` works); also it still works directly
/// on references (including type-erased references). Unfortunately within the
/// function `foo` it is not known whether `rng` is a reference type or not,
/// hence many uses of `rng` require an extra reference, either explicitly
/// (`distr.sample(&mut rng)`) or implicitly (`rng.random()`); one may hope the
/// optimiser can remove redundant references later.
///
/// Example:
///
/// ```
/// use rand::Rng;
///
/// fn foo<R: Rng + ?Sized>(rng: &mut R) -> f32 {
///     rng.random()
/// }
///
/// # let v = foo(&mut rand::rng());
/// ```
pub trait Rng: RngCore {
    /// Return a random value via the [`Standard`] distribution.
    ///
    /// # Example
    ///
    /// ```
    /// use rand::Rng;
    ///
    /// let mut rng = rand::rng();
    /// let x: u32 = rng.random();
    /// println!("{}", x);
    /// println!("{:?}", rng.random::<(f64, bool)>());
    /// ```
    ///
    /// # Arrays and tuples
    ///
    /// The `rng.random()` method is able to generate arrays
    /// and tuples (up to 12 elements), so long as all element types can be
    /// generated.
    ///
    /// For arrays of integers, especially for those with small element types
    /// (< 64 bit), it will likely be faster to instead use [`Rng::fill`],
    /// though note that generated values will differ.
    ///
    /// ```
    /// use rand::Rng;
    ///
    /// let mut rng = rand::rng();
    /// let tuple: (u8, i32, char) = rng.random(); // arbitrary tuple support
    ///
    /// let arr1: [f32; 32] = rng.random();        // array construction
    /// let mut arr2 = [0u8; 128];
    /// rng.fill(&mut arr2);                    // array fill
    /// ```
    ///
    /// [`Standard`]: distr::Standard
    #[inline]
    fn random<T>(&mut self) -> T
    where
        Standard: Distribution<T>,
    {
        Standard.sample(self)
    }

    /// Return an iterator over [`random`](Self::random) variates
    ///
    /// This is a just a wrapper over [`Rng::sample_iter`] using
    /// [`distr::Standard`].
    ///
    /// Note: this method consumes its argument. Use
    /// `(&mut rng).random_iter()` to avoid consuming the RNG.
    ///
    /// # Example
    ///
    /// ```
    /// use rand::{rngs::mock::StepRng, Rng};
    ///
    /// let rng = StepRng::new(1, 1);
    /// let v: Vec<i32> = rng.random_iter().take(5).collect();
    /// assert_eq!(&v, &[1, 2, 3, 4, 5]);
    /// ```
    #[inline]
    fn random_iter<T>(self) -> distr::DistIter<Standard, Self, T>
    where
        Self: Sized,
        Standard: Distribution<T>,
    {
        Standard.sample_iter(self)
    }

    /// Sample a new value, using the given distribution.
    ///
    /// ### Example
    ///
    /// ```
    /// use rand::Rng;
    /// use rand::distr::Uniform;
    ///
    /// let mut rng = rand::rng();
    /// let x = rng.sample(Uniform::new(10u32, 15).unwrap());
    /// // Type annotation requires two types, the type and distribution; the
    /// // distribution can be inferred.
    /// let y = rng.sample::<u16, _>(Uniform::new(10, 15).unwrap());
    /// ```
    fn sample<T, D: Distribution<T>>(&mut self, distr: D) -> T {
        distr.sample(self)
    }

    /// Create an iterator that generates values using the given distribution.
    ///
    /// Note: this method consumes its arguments. Use
    /// `(&mut rng).sample_iter(..)` to avoid consuming the RNG.
    ///
    /// # Example
    ///
    /// ```
    /// use rand::Rng;
    /// use rand::distr::{Alphanumeric, Uniform, Standard};
    ///
    /// let mut rng = rand::rng();
    ///
    /// // Vec of 16 x f32:
    /// let v: Vec<f32> = (&mut rng).sample_iter(Standard).take(16).collect();
    ///
    /// // String:
    /// let s: String = (&mut rng).sample_iter(Alphanumeric)
    ///     .take(7)
    ///     .map(char::from)
    ///     .collect();
    ///
    /// // Combined values
    /// println!("{:?}", (&mut rng).sample_iter(Standard).take(5)
    ///                              .collect::<Vec<(f64, bool)>>());
    ///
    /// // Dice-rolling:
    /// let die_range = Uniform::new_inclusive(1, 6).unwrap();
    /// let mut roll_die = (&mut rng).sample_iter(die_range);
    /// while roll_die.next().unwrap() != 6 {
    ///     println!("Not a 6; rolling again!");
    /// }
    /// ```
    fn sample_iter<T, D>(self, distr: D) -> distr::DistIter<D, Self, T>
    where
        D: Distribution<T>,
        Self: Sized,
    {
        distr.sample_iter(self)
    }

    /// Fill any type implementing [`Fill`] with random data
    ///
    /// This method is implemented for types which may be safely reinterpreted
    /// as an (aligned) `[u8]` slice then filled with random data. It is often
    /// faster than using [`Rng::random`] but not value-equivalent.
    ///
    /// The distribution is expected to be uniform with portable results, but
    /// this cannot be guaranteed for third-party implementations.
    ///
    /// # Example
    ///
    /// ```
    /// use rand::Rng;
    ///
    /// let mut arr = [0i8; 20];
    /// rand::rng().fill(&mut arr[..]);
    /// ```
    ///
    /// [`fill_bytes`]: RngCore::fill_bytes
    #[track_caller]
    fn fill<T: Fill + ?Sized>(&mut self, dest: &mut T) {
        dest.fill(self)
    }

    /// Generate a random value in the given range.
    ///
    /// This function is optimised for the case that only a single sample is
    /// made from the given range. See also the [`Uniform`] distribution
    /// type which may be faster if sampling from the same range repeatedly.
    ///
    /// All types support `low..high_exclusive` and `low..=high` range syntax.
    /// Unsigned integer types also support `..high_exclusive` and `..=high` syntax.
    ///
    /// # Panics
    ///
    /// Panics if the range is empty, or if `high - low` overflows for floats.
    ///
    /// # Example
    ///
    /// ```
    /// use rand::Rng;
    ///
    /// let mut rng = rand::rng();
    ///
    /// // Exclusive range
    /// let n: u32 = rng.random_range(..10);
    /// println!("{}", n);
    /// let m: f64 = rng.random_range(-40.0..1.3e5);
    /// println!("{}", m);
    ///
    /// // Inclusive range
    /// let n: u32 = rng.random_range(..=10);
    /// println!("{}", n);
    /// ```
    ///
    /// [`Uniform`]: distr::uniform::Uniform
    #[track_caller]
    fn random_range<T, R>(&mut self, range: R) -> T
    where
        T: SampleUniform,
        R: SampleRange<T>,
    {
        assert!(!range.is_empty(), "cannot sample empty range");
        range.sample_single(self).unwrap()
    }

    /// Return a bool with a probability `p` of being true.
    ///
    /// See also the [`Bernoulli`] distribution, which may be faster if
    /// sampling from the same probability repeatedly.
    ///
    /// # Example
    ///
    /// ```
    /// use rand::Rng;
    ///
<<<<<<< HEAD
    /// let mut rng = thread_rng();
    /// println!("{}", rng.random_bool(1.0 / 3.0));
=======
    /// let mut rng = rand::rng();
    /// println!("{}", rng.gen_bool(1.0 / 3.0));
>>>>>>> f5185d91
    /// ```
    ///
    /// # Panics
    ///
    /// If `p < 0` or `p > 1`.
    ///
    /// [`Bernoulli`]: distr::Bernoulli
    #[inline]
    #[track_caller]
    fn random_bool(&mut self, p: f64) -> bool {
        match distr::Bernoulli::new(p) {
            Ok(d) => self.sample(d),
            Err(_) => panic!("p={:?} is outside range [0.0, 1.0]", p),
        }
    }

    /// Return a bool with a probability of `numerator/denominator` of being
    /// true. I.e. `random_ratio(2, 3)` has chance of 2 in 3, or about 67%, of
    /// returning true. If `numerator == denominator`, then the returned value
    /// is guaranteed to be `true`. If `numerator == 0`, then the returned
    /// value is guaranteed to be `false`.
    ///
    /// See also the [`Bernoulli`] distribution, which may be faster if
    /// sampling from the same `numerator` and `denominator` repeatedly.
    ///
    /// # Panics
    ///
    /// If `denominator == 0` or `numerator > denominator`.
    ///
    /// # Example
    ///
    /// ```
    /// use rand::Rng;
    ///
<<<<<<< HEAD
    /// let mut rng = thread_rng();
    /// println!("{}", rng.random_ratio(2, 3));
=======
    /// let mut rng = rand::rng();
    /// println!("{}", rng.gen_ratio(2, 3));
>>>>>>> f5185d91
    /// ```
    ///
    /// [`Bernoulli`]: distr::Bernoulli
    #[inline]
    #[track_caller]
    fn random_ratio(&mut self, numerator: u32, denominator: u32) -> bool {
        match distr::Bernoulli::from_ratio(numerator, denominator) {
            Ok(d) => self.sample(d),
            Err(_) => panic!(
                "p={}/{} is outside range [0.0, 1.0]",
                numerator, denominator
            ),
        }
    }

    /// Alias for [`Rng::random`].
    #[inline]
    #[deprecated(
        since = "0.9.0",
        note = "Renamed to `random` to avoid conflict with the new `gen` keyword in Rust 2024."
    )]
    fn r#gen<T>(&mut self) -> T
    where
        Standard: Distribution<T>,
    {
        self.random()
    }
}

impl<R: RngCore + ?Sized> Rng for R {}

/// Types which may be filled with random data
///
/// This trait allows arrays to be efficiently filled with random data.
///
/// Implementations are expected to be portable across machines unless
/// clearly documented otherwise (see the
/// [Chapter on Portability](https://rust-random.github.io/book/portability.html)).
pub trait Fill {
    /// Fill self with random data
    fn fill<R: Rng + ?Sized>(&mut self, rng: &mut R);
}

macro_rules! impl_fill_each {
    () => {};
    ($t:ty) => {
        impl Fill for [$t] {
            fn fill<R: Rng + ?Sized>(&mut self, rng: &mut R) {
                for elt in self.iter_mut() {
                    *elt = rng.random();
                }
            }
        }
    };
    ($t:ty, $($tt:ty,)*) => {
        impl_fill_each!($t);
        impl_fill_each!($($tt,)*);
    };
}

impl_fill_each!(bool, char, f32, f64,);

impl Fill for [u8] {
    fn fill<R: Rng + ?Sized>(&mut self, rng: &mut R) {
        rng.fill_bytes(self)
    }
}

macro_rules! impl_fill {
    () => {};
    ($t:ty) => {
        impl Fill for [$t] {
            #[inline(never)] // in micro benchmarks, this improves performance
            fn fill<R: Rng + ?Sized>(&mut self, rng: &mut R) {
                if self.len() > 0 {
                    rng.fill_bytes(self.as_mut_bytes());
                    for x in self {
                        *x = x.to_le();
                    }
                }
            }
        }

        impl Fill for [Wrapping<$t>] {
            #[inline(never)]
            fn fill<R: Rng + ?Sized>(&mut self, rng: &mut R) {
                if self.len() > 0 {
                    rng.fill_bytes(self.as_mut_bytes());
                    for x in self {
                    *x = Wrapping(x.0.to_le());
                    }
                }
            }
        }
    };
    ($t:ty, $($tt:ty,)*) => {
        impl_fill!($t);
        // TODO: this could replace above impl once Rust #32463 is fixed
        // impl_fill!(Wrapping<$t>);
        impl_fill!($($tt,)*);
    }
}

impl_fill!(u16, u32, u64, u128,);
impl_fill!(i8, i16, i32, i64, i128,);

impl<T, const N: usize> Fill for [T; N]
where
    [T]: Fill,
{
    fn fill<R: Rng + ?Sized>(&mut self, rng: &mut R) {
        <[T] as Fill>::fill(self, rng)
    }
}

#[cfg(test)]
mod test {
    use super::*;
    use crate::rngs::mock::StepRng;
    use crate::test::rng;
    #[cfg(feature = "alloc")]
    use alloc::boxed::Box;

    #[test]
    fn test_fill_bytes_default() {
        let mut r = StepRng::new(0x11_22_33_44_55_66_77_88, 0);

        // check every remainder mod 8, both in small and big vectors.
        let lengths = [0, 1, 2, 3, 4, 5, 6, 7, 80, 81, 82, 83, 84, 85, 86, 87];
        for &n in lengths.iter() {
            let mut buffer = [0u8; 87];
            let v = &mut buffer[0..n];
            r.fill_bytes(v);

            // use this to get nicer error messages.
            for (i, &byte) in v.iter().enumerate() {
                if byte == 0 {
                    panic!("byte {} of {} is zero", i, n)
                }
            }
        }
    }

    #[test]
    fn test_fill() {
        let x = 9041086907909331047; // a random u64
        let mut rng = StepRng::new(x, 0);

        // Convert to byte sequence and back to u64; byte-swap twice if BE.
        let mut array = [0u64; 2];
        rng.fill(&mut array[..]);
        assert_eq!(array, [x, x]);
        assert_eq!(rng.next_u64(), x);

        // Convert to bytes then u32 in LE order
        let mut array = [0u32; 2];
        rng.fill(&mut array[..]);
        assert_eq!(array, [x as u32, (x >> 32) as u32]);
        assert_eq!(rng.next_u32(), x as u32);

        // Check equivalence using wrapped arrays
        let mut warray = [Wrapping(0u32); 2];
        rng.fill(&mut warray[..]);
        assert_eq!(array[0], warray[0].0);
        assert_eq!(array[1], warray[1].0);

        // Check equivalence for generated floats
        let mut array = [0f32; 2];
        rng.fill(&mut array);
        let arr2: [f32; 2] = rng.random();
        assert_eq!(array, arr2);
    }

    #[test]
    fn test_fill_empty() {
        let mut array = [0u32; 0];
        let mut rng = StepRng::new(0, 1);
        rng.fill(&mut array);
        rng.fill(&mut array[..]);
    }

    #[test]
    fn test_random_range_int() {
        let mut r = rng(101);
        for _ in 0..1000 {
            let a = r.random_range(-4711..17);
            assert!((-4711..17).contains(&a));
            let a: i8 = r.random_range(-3..42);
            assert!((-3..42).contains(&a));
            let a: u16 = r.random_range(10..99);
            assert!((10..99).contains(&a));
            let a: i32 = r.random_range(-100..2000);
            assert!((-100..2000).contains(&a));
            let a: u32 = r.random_range(12..=24);
            assert!((12..=24).contains(&a));

            assert_eq!(r.random_range(..1u32), 0u32);
            assert_eq!(r.random_range(-12i64..-11), -12i64);
            assert_eq!(r.random_range(3_000_000..3_000_001), 3_000_000);
        }
    }

    #[test]
    fn test_random_range_float() {
        let mut r = rng(101);
        for _ in 0..1000 {
            let a = r.random_range(-4.5..1.7);
            assert!((-4.5..1.7).contains(&a));
            let a = r.random_range(-1.1..=-0.3);
            assert!((-1.1..=-0.3).contains(&a));

            assert_eq!(r.random_range(0.0f32..=0.0), 0.);
            assert_eq!(r.random_range(-11.0..=-11.0), -11.);
            assert_eq!(r.random_range(3_000_000.0..=3_000_000.0), 3_000_000.);
        }
    }

    #[test]
    #[should_panic]
    #[allow(clippy::reversed_empty_ranges)]
    fn test_random_range_panic_int() {
        let mut r = rng(102);
        r.random_range(5..-2);
    }

    #[test]
    #[should_panic]
    #[allow(clippy::reversed_empty_ranges)]
    fn test_random_range_panic_usize() {
        let mut r = rng(103);
        r.random_range(5..2);
    }

    #[test]
    #[allow(clippy::bool_assert_comparison)]
    fn test_random_bool() {
        let mut r = rng(105);
        for _ in 0..5 {
            assert_eq!(r.random_bool(0.0), false);
            assert_eq!(r.random_bool(1.0), true);
        }
    }

    #[test]
    fn test_rng_mut_ref() {
        fn use_rng(mut r: impl Rng) {
            let _ = r.next_u32();
        }

        let mut rng = rng(109);
        use_rng(&mut rng);
    }

    #[test]
    fn test_rng_trait_object() {
        use crate::distr::{Distribution, Standard};
        let mut rng = rng(109);
        let mut r = &mut rng as &mut dyn RngCore;
        r.next_u32();
        r.random::<i32>();
        assert_eq!(r.random_range(0..1), 0);
        let _c: u8 = Standard.sample(&mut r);
    }

    #[test]
    #[cfg(feature = "alloc")]
    fn test_rng_boxed_trait() {
        use crate::distr::{Distribution, Standard};
        let rng = rng(110);
        let mut r = Box::new(rng) as Box<dyn RngCore>;
        r.next_u32();
        r.random::<i32>();
        assert_eq!(r.random_range(0..1), 0);
        let _c: u8 = Standard.sample(&mut r);
    }

    #[test]
    #[cfg_attr(miri, ignore)] // Miri is too slow
    fn test_gen_ratio_average() {
        const NUM: u32 = 3;
        const DENOM: u32 = 10;
        const N: u32 = 100_000;

        let mut sum: u32 = 0;
        let mut rng = rng(111);
        for _ in 0..N {
            if rng.random_ratio(NUM, DENOM) {
                sum += 1;
            }
        }
        // Have Binomial(N, NUM/DENOM) distribution
        let expected = (NUM * N) / DENOM; // exact integer
        assert!(((sum - expected) as i32).abs() < 500);
    }
}<|MERGE_RESOLUTION|>--- conflicted
+++ resolved
@@ -260,13 +260,8 @@
     /// ```
     /// use rand::Rng;
     ///
-<<<<<<< HEAD
-    /// let mut rng = thread_rng();
+    /// let mut rng = rand::rng();
     /// println!("{}", rng.random_bool(1.0 / 3.0));
-=======
-    /// let mut rng = rand::rng();
-    /// println!("{}", rng.gen_bool(1.0 / 3.0));
->>>>>>> f5185d91
     /// ```
     ///
     /// # Panics
@@ -301,13 +296,8 @@
     /// ```
     /// use rand::Rng;
     ///
-<<<<<<< HEAD
-    /// let mut rng = thread_rng();
+    /// let mut rng = rand::rng();
     /// println!("{}", rng.random_ratio(2, 3));
-=======
-    /// let mut rng = rand::rng();
-    /// println!("{}", rng.gen_ratio(2, 3));
->>>>>>> f5185d91
     /// ```
     ///
     /// [`Bernoulli`]: distr::Bernoulli
