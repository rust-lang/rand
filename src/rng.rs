--- conflicted
+++ resolved
@@ -13,11 +13,7 @@
 use crate::distributions::{self, Distribution, Standard};
 use core::num::Wrapping;
 use core::{mem, slice};
-<<<<<<< HEAD
 use rand_core::RngCore;
-=======
-use rand_core::{Error, RngCore};
->>>>>>> 1f818787
 
 /// An automatically-implemented extension trait on [`RngCore`] providing high-level
 /// generic methods for sampling values and other convenience methods.
@@ -238,43 +234,9 @@
     /// ```
     ///
     /// [`fill_bytes`]: RngCore::fill_bytes
-<<<<<<< HEAD
+    #[track_caller]
     fn fill<T: Fill + ?Sized>(&mut self, dest: &mut T) {
         dest.fill(self)
-=======
-    /// [`try_fill`]: Rng::try_fill
-    #[track_caller]
-    fn fill<T: Fill + ?Sized>(&mut self, dest: &mut T) {
-        dest.try_fill(self).expect("Rng::fill failed")
-    }
-
-    /// Fill any type implementing [`Fill`] with random data
-    ///
-    /// The distribution is expected to be uniform with portable results, but
-    /// this cannot be guaranteed for third-party implementations.
-    ///
-    /// This is identical to [`fill`] except that it forwards errors.
-    ///
-    /// # Example
-    ///
-    /// ```
-    /// # use rand::Error;
-    /// use rand::{thread_rng, Rng};
-    ///
-    /// # fn try_inner() -> Result<(), Error> {
-    /// let mut arr = [0u64; 4];
-    /// thread_rng().try_fill(&mut arr[..])?;
-    /// # Ok(())
-    /// # }
-    ///
-    /// # try_inner().unwrap()
-    /// ```
-    ///
-    /// [`try_fill_bytes`]: RngCore::try_fill_bytes
-    /// [`fill`]: Rng::fill
-    fn try_fill<T: Fill + ?Sized>(&mut self, dest: &mut T) -> Result<(), Error> {
-        dest.try_fill(self)
->>>>>>> 1f818787
     }
 
     /// Return a bool with a probability `p` of being true.
@@ -342,9 +304,12 @@
 
     /// Alias for [`Rng::random`].
     #[inline]
-    #[deprecated(since="0.9.0", note="Renamed to `random` to avoid conflict with the new `gen` keyword in Rust 2024.")]
+    #[deprecated(
+        since = "0.9.0",
+        note = "Renamed to `random` to avoid conflict with the new `gen` keyword in Rust 2024."
+    )]
     fn gen<T>(&mut self) -> T
-        where Standard: Distribution<T> {
+    where Standard: Distribution<T> {
         self.random()
     }
 }
