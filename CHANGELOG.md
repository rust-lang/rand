--- conflicted
+++ resolved
@@ -8,19 +8,15 @@
 
 You may also find the [Upgrade Guide](https://rust-random.github.io/book/update.html) useful.
 
-<<<<<<< HEAD
 ## [0.9.0] - unreleased
 ### Distributions
-- `{Uniform, UniformSampler}::{new, new_inclusive}` return a `Result` (instead of potentially panicking)
-- `Uniform` implements `TryFrom` instead of `From` for ranges
-=======
-## [Unreleased API changing release]
+- `{Uniform, UniformSampler}::{new, new_inclusive}` return a `Result` (instead of potentially panicking) (#1229)
+- `Uniform` implements `TryFrom` instead of `From` for ranges (#1229)
 
 ### Other
 - Simpler and faster implementation of Floyd's F2 (#1277). This
   changes some outputs from `rand::seq::index::sample` and
   `rand::seq::SliceRandom::choose_multiple`.
->>>>>>> ae4b48ec
 
 ## [0.8.5] - 2021-08-20
 ### Fixes
