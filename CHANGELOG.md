# Changelog
All notable changes to this project will be documented in this file.

The format is based on [Keep a Changelog](http://keepachangelog.com/en/1.0.0/)
and this project adheres to [Semantic Versioning](https://semver.org/spec/v2.0.0.html).

A [separate changelog is kept for rand_core](rand_core/CHANGELOG.md).

You may also find the [Upgrade Guide](https://rust-random.github.io/book/update.html) useful.

## [Unreleased]
- Add `rand::distributions::WeightedIndex::{weight, weights, total_weight}` (#1420)
- Add `IndexedRandom::choose_multiple_array`, `index::sample_array` (#1453, #1469)
- Bump the MSRV to 1.61.0
- Rename `Rng::gen` to `Rng::random` to avoid conflict with the new `gen` keyword in Rust 2024 (#1435)
- Move all benchmarks to new `benches` crate (#1439) and migrate to Criterion (#1490)
- Annotate panicking methods with `#[track_caller]` (#1442, #1447)
- Enable feature `small_rng` by default (#1455)
- Allow `UniformFloat::new` samples and `UniformFloat::sample_single` to yield `high` (#1462)
- Fix portability of `rand::distributions::Slice` (#1469)
- Rename `rand::distributions` to `rand::distr` (#1470)
- The `serde1` feature has been renamed `serde` (#1477)
- Mark `WeightError`, `PoissonError`, `BinomialError` as `#[non_exhaustive]` (#1480).
- Add `UniformUsize` and use to make `Uniform` for `usize` portable (#1487)
- Remove support for generating `isize` and `usize` values with `Standard`, `Uniform` and `Fill` and usage as a `WeightedAliasIndex` weight (#1487)
- Require `Clone` and `AsRef` bound for `SeedableRng::Seed`. (#1491)
<<<<<<< HEAD
- Rename `Rng::gen_iter` to `random_iter` (#1500)
=======
- Implement `Distribution<u64>` for `Poisson<f64>` (#1498)
- Limit the maximal acceptable lambda for `Poisson` to solve (#1312) (#1498)
>>>>>>> e2092e92

## [0.9.0-alpha.1] - 2024-03-18
- Add the `Slice::num_choices` method to the Slice distribution (#1402)

### Generators
- `ReseedingRng::reseed` also resets the random data cache.
- Remove fork-protection from `ReseedingRng` and `ThreadRng`. Instead, it is recommended to call `ThreadRng::reseed` on fork.

## [0.9.0-alpha.0] - 2024-02-18
This is a pre-release. To depend on this version, use `rand = "=0.9.0-alpha.0"` to prevent automatic updates (which can be expected to include breaking changes).

### Generators
- Change `SmallRng::seed_from_u64` implementation (#1203)
- Replace `SeedableRng` impl for `SmallRng` with inherent methods, excluding `fn from_seed` (#1368)

### Sequences
- Simpler and faster implementation of Floyd's F2 (#1277). This
  changes some outputs from `rand::seq::index::sample` and
  `rand::seq::SliceRandom::choose_multiple`.
- New, faster algorithms for `IteratorRandom::choose` and `choose_stable` (#1268)
- New, faster algorithms for `SliceRandom::shuffle` and `partial_shuffle` (#1272)
- Re-introduce `Rng::gen_iter` (#1305)
- Split trait `SliceRandom` into `IndexedRandom`, `IndexedMutRandom`, `SliceRandom` (#1382)

### Distributions
- `{Uniform, UniformSampler}::{new, new_inclusive}` return a `Result` (instead of potentially panicking) (#1229)
- `Uniform` implements `TryFrom` instead of `From` for ranges (#1229)
- `Uniform` now uses Canon's method (single sampling) / Lemire's method (distribution sampling) for faster sampling (breaks value stability; #1287)
- Relax `Sized` bound on `Distribution<T> for &D` (#1278)
- Explicit impl of `sample_single_inclusive` (+~20% perf) (#1289)
- Impl `DistString` for `Slice<char>` and `Uniform<char>` (#1315)
- Let `Standard` support all `NonZero*` types (#1332)
- Add `trait Weight`, allowing `WeightedIndex` to trap overflow (#1353)
- Rename `WeightedError` to `WeightError`, revising variants (#1382)

### SIMD
- Switch to `std::simd`, expand SIMD & docs (#1239)
- Optimise SIMD widening multiply (#1247)

### Other
- Bump MSRV to 1.60.0 (#1207, #1246, #1269, #1341)
- Improve `thread_rng` related docs (#1257)
- Add `Cargo.lock.msrv` file (#1275)
- Docs: enable experimental `--generate-link-to-definition` feature (#1327)
- Use `zerocopy` to replace some `unsafe` code (#1349)
- Support `std` feature without `getrandom` or `rand_chacha` (#1354)

## [0.8.5] - 2021-08-20
### Fixes
- Fix build on non-32/64-bit architectures (#1144)
- Fix "min_const_gen" feature for `no_std` (#1173)
- Check `libc::pthread_atfork` return value with panic on error (#1178)
- More robust reseeding in case `ReseedingRng` is used from a fork handler (#1178)
- Fix nightly: remove unused `slice_partition_at_index` feature (#1215)
- Fix nightly + `simd_support`: update `packed_simd` (#1216)

### Rngs
- `StdRng`: Switch from HC128 to ChaCha12 on emscripten (#1142).
  We now use ChaCha12 on all platforms.

### Documentation
- Added docs about rand's use of const generics (#1150)
- Better random chars example (#1157)


## [0.8.4] - 2021-06-15
### Additions
- Use const-generics to support arrays of all sizes (#1104)
- Implement `Clone` and `Copy` for `Alphanumeric` (#1126)
- Add `Distribution::map` to derive a distribution using a closure (#1129)
- Add `Slice` distribution (#1107)
- Add `DistString` trait with impls for `Standard` and `Alphanumeric` (#1133)

### Other
- Reorder asserts in `Uniform` float distributions for easier debugging of non-finite arguments
  (#1094, #1108)
- Add range overflow check in `Uniform` float distributions (#1108)
- Deprecate `rngs::adapter::ReadRng` (#1130)

## [0.8.3] - 2021-01-25
### Fixes
- Fix `no-std` + `alloc` build by gating `choose_multiple_weighted` on `std` (#1088)

## [0.8.2] - 2021-01-12
### Fixes
- Fix panic in `UniformInt::sample_single_inclusive` and `Rng::gen_range` when
  providing a full integer range (eg `0..=MAX`) (#1087)

## [0.8.1] - 2020-12-31
### Other
- Enable all stable features in the playground (#1081)

## [0.8.0] - 2020-12-18
### Platform support
- The minimum supported Rust version is now 1.36 (#1011)
- `getrandom` updated to v0.2 (#1041)
- Remove `wasm-bindgen` and `stdweb` feature flags. For details of WASM support,
  see the [getrandom documentation](https://docs.rs/getrandom/latest). (#948)
- `ReadRng::next_u32` and `next_u64` now use little-Endian conversion instead
  of native-Endian, affecting results on Big-Endian platforms (#1061)
- The `nightly` feature no longer implies the `simd_support` feature (#1048)
- Fix `simd_support` feature to work on current nightlies (#1056)

### Rngs
- `ThreadRng` is no longer `Copy` to enable safe usage within thread-local destructors (#1035)
- `gen_range(a, b)` was replaced with `gen_range(a..b)`. `gen_range(a..=b)` is
  also supported. Note that `a` and `b` can no longer be references or SIMD types. (#744, #1003)
- Replace `AsByteSliceMut` with `Fill` and add support for `[bool], [char], [f32], [f64]` (#940)
- Restrict `rand::rngs::adapter` to `std` (#1027; see also #928)
- `StdRng`: add new `std_rng` feature flag (enabled by default, but might need
  to be used if disabling default crate features) (#948)
- `StdRng`: Switch from ChaCha20 to ChaCha12 for better performance (#1028)
- `SmallRng`: Replace PCG algorithm with xoshiro{128,256}++ (#1038)

### Sequences
- Add `IteratorRandom::choose_stable` as an alternative to `choose` which does
  not depend on size hints (#1057)
- Improve accuracy and performance of `IteratorRandom::choose` (#1059)
- Implement `IntoIterator` for `IndexVec`, replacing the `into_iter` method (#1007)
- Add value stability tests for `seq` module (#933)

### Misc
- Support `PartialEq` and `Eq` for `StdRng`, `SmallRng` and `StepRng` (#979)
- Added a `serde1` feature and added Serialize/Deserialize to `UniformInt` and `WeightedIndex` (#974)
- Drop some unsafe code (#962, #963, #1011)
- Reduce packaged crate size (#983)
- Migrate to GitHub Actions from Travis+AppVeyor (#1073)

### Distributions
- `Alphanumeric` samples bytes instead of chars (#935)
- `Uniform` now supports `char`, enabling `rng.gen_range('A'..='Z')` (#1068)
- Add `UniformSampler::sample_single_inclusive` (#1003)

#### Weighted sampling
- Implement weighted sampling without replacement (#976, #1013)
- `rand::distributions::alias_method::WeightedIndex` was moved to `rand_distr::WeightedAliasIndex`.
  The simpler alternative `rand::distribution::WeightedIndex` remains. (#945)
- Improve treatment of rounding errors in `WeightedIndex::update_weights` (#956)
- `WeightedIndex`: return error on NaN instead of panic (#1005)

### Documentation
- Document types supported by `random` (#994)
- Document notes on password generation (#995)
- Note that `SmallRng` may not be the best choice for performance and in some
  other cases (#1038)
- Use `doc(cfg)` to annotate feature-gated items (#1019)
- Adjust README (#1065)

## [0.7.3] - 2020-01-10
### Fixes
- The `Bernoulli` distribution constructors now reports an error on NaN and on
  `denominator == 0`. (#925)
- Use `std::sync::Once` to register fork handler, avoiding possible atomicity violation (#928)
- Fix documentation on the precision of generated floating-point values

### Changes
- Unix: make libc dependency optional; only use fork protection with std feature (#928)

### Additions
- Implement `std::error::Error` for `BernoulliError` (#919)

## [0.7.2] - 2019-09-16
### Fixes
- Fix dependency on `rand_core` 0.5.1 (#890)

### Additions
- Unit tests for value stability of distributions added (#888)

## [0.7.1] - 2019-09-13
### Yanked
This release was yanked since it depends on `rand_core::OsRng` added in 0.5.1
but specifies a dependency on version 0.5.0 (#890), causing a broken builds
when updating from `rand 0.7.0` without also updating `rand_core`.

### Fixes
- Fix `no_std` behaviour, appropriately enable c2-chacha's `std` feature (#844)
- `alloc` feature in `no_std` is available since Rust 1.36 (#856)
- Fix or squelch issues from Clippy lints (#840)

### Additions
- Add a `no_std` target to CI to continuously evaluate `no_std` status (#844)
- `WeightedIndex`: allow adjusting a sub-set of weights (#866)

## [0.7.0] - 2019-06-28

### Fixes
- Fix incorrect pointer usages revealed by Miri testing (#780, #781)
- Fix (tiny!) bias in `Uniform` for 8- and 16-bit ints (#809)

### Crate
- Bumped MSRV (min supported Rust version) to 1.32.0
- Updated to Rust Edition 2018  (#823, #824)
- Removed dependence on `rand_xorshift`, `rand_isaac`, `rand_jitter` crates (#759, #765)
- Remove dependency on `winapi` (#724)
- Removed all `build.rs` files (#824)
- Removed code already deprecated in version 0.6 (#757)
- Removed the serde1 feature (It's still available for backwards compatibility, but it does not do anything. #830)
- Many documentation changes

### rand_core
- Updated to `rand_core` 0.5.0
- `Error` type redesigned with new API (#800)
- Move `from_entropy` method to `SeedableRng` and remove `FromEntropy` (#800)
- `SeedableRng::from_rng` is now expected to be value-stable (#815)

### Standard RNGs
- OS interface moved from `rand_os` to new `getrandom` crate (#765, [getrandom](https://github.com/rust-random/getrandom))
- Use ChaCha for `StdRng` and `ThreadRng` (#792)
- Feature-gate `SmallRng` (#792)
- `ThreadRng` now supports `Copy` (#758)
- Deprecated `EntropyRng` (#765)
- Enable fork protection of ReseedingRng without `std` (#724)

### Distributions
- Many distributions have been moved to `rand_distr` (#761)
- `Bernoulli::new` constructor now returns a `Result` (#803)
- `Distribution::sample_iter` adjusted for more flexibility (#758)
- Added `distributions::weighted::alias_method::WeightedIndex` for `O(1)` sampling (#692)
- Support sampling `NonZeroU*` types with the `Standard` distribution (#728)
- Optimised `Binomial` distribution sampling (#735, #740, #752)
- Optimised SIMD float sampling (#739)

### Sequences
- Make results portable across 32- and 64-bit by using `u32` samples for `usize` where possible (#809)

## [0.6.5] - 2019-01-28
### Crates
- Update `rand_core` to 0.4 (#703)
- Move `JitterRng` to its own crate (#685)
- Add a wasm-bindgen test crate (#696)

### Platforms
- Fuchsia: Replaced fuchsia-zircon with fuchsia-cprng

### Doc
- Use RFC 1946 for doc links (#691)
- Fix some doc links and notes (#711)

## [0.6.4] - 2019-01-08
### Fixes
- Move wasm-bindgen shims to correct crate (#686)
- Make `wasm32-unknown-unknown` compile but fail at run-time if missing bindingsg (#686)

## [0.6.3] - 2019-01-04
### Fixes
- Make the `std` feature require the optional `rand_os` dependency (#675)
- Re-export the optional WASM dependencies of `rand_os` from `rand` to avoid breakage (#674)

## [0.6.2] - 2019-01-04
### Additions
- Add `Default` for `ThreadRng` (#657)
- Move `rngs::OsRng` to `rand_os` sub-crate; clean up code; use as dependency (#643) ##BLOCKER##
- Add `rand_xoshiro` sub-crate, plus benchmarks (#642, #668)

### Fixes
- Fix bias in `UniformInt::sample_single` (#662)
- Use `autocfg` instead of `rustc_version` for rustc version detection (#664)
- Disable `i128` and `u128` if the `target_os` is `emscripten` (#671: work-around Emscripten limitation)
- CI fixes (#660, #671)

### Optimisations
- Optimise memory usage of `UnitCircle` and `UnitSphereSurface` distributions (no PR)

## [0.6.1] - 2018-11-22
- Support sampling `Duration` also for `no_std` (only since Rust 1.25) (#649)
- Disable default features of `libc` (#647)

## [0.6.0] - 2018-11-14

### Project organisation
- Rand has moved from [rust-lang-nursery](https://github.com/rust-lang-nursery/rand)
  to [rust-random](https://github.com/rust-random/rand)! (#578)
- Created [The Rust Random Book](https://rust-random.github.io/book/)
  ([source](https://github.com/rust-random/book))
- Update copyright and licence notices (#591, #611)
- Migrate policy documentation from the wiki (#544)

### Platforms
- Add fork protection on Unix (#466)
- Added support for wasm-bindgen. (#541, #559, #562, #600)
- Enable `OsRng` for powerpc64, sparc and sparc64 (#609)
- Use `syscall` from `libc` on Linux instead of redefining it (#629)

### RNGs
- Switch `SmallRng` to use PCG (#623)
- Implement `Pcg32` and `Pcg64Mcg` generators (#632)
- Move ISAAC RNGs to a dedicated crate (#551)
- Move Xorshift RNG to its own crate (#557)
- Move ChaCha and HC128 RNGs to dedicated crates (#607, #636)
- Remove usage of `Rc` from `ThreadRng` (#615)

### Sampling and distributions
- Implement `Rng.gen_ratio()` and `Bernoulli::new_ratio()` (#491)
- Make `Uniform` strictly respect `f32` / `f64` high/low bounds (#477)
- Allow `gen_range` and `Uniform` to work on non-`Copy` types (#506)
- `Uniform` supports inclusive ranges: `Uniform::from(a..=b)`. This is
  automatically enabled for Rust >= 1.27. (#566)
- Implement `TrustedLen` and `FusedIterator` for `DistIter` (#620)

#### New distributions
- Add the `Dirichlet` distribution (#485)
- Added sampling from the unit sphere and circle. (#567)
- Implement the triangular distribution (#575)
- Implement the Weibull distribution (#576)
- Implement the Beta distribution (#574)

#### Optimisations

- Optimise `Bernoulli::new` (#500)
- Optimise `char` sampling (#519)
- Optimise sampling of `std::time::Duration` (#583)

### Sequences
- Redesign the `seq` module (#483, #515)
- Add `WeightedIndex` and `choose_weighted` (#518, #547)
- Optimised and changed return type of the `sample_indices` function. (#479)
- Use `Iterator::size_hint()` to speed up `IteratorRandom::choose` (#593)

### SIMD
- Support for generating SIMD types (#523, #542, #561, #630)

### Other
- Revise CI scripts (#632, #635)
- Remove functionality already deprecated in 0.5 (#499)
- Support for `i128` and `u128` is automatically enabled for Rust >= 1.26. This
  renders the `i128_support` feature obsolete. It still exists for backwards
  compatibility but does not have any effect. This breaks programs using Rand
  with `i128_support` on nightlies older than Rust 1.26. (#571)


## [0.5.5] - 2018-08-07
### Documentation
- Fix links in documentation (#582)


## [0.5.4] - 2018-07-11
### Platform support
- Make `OsRng` work via WASM/stdweb for WebWorkers


## [0.5.3] - 2018-06-26
### Platform support
- OpenBSD, Bitrig: fix compilation (broken in 0.5.1) (#530)


## [0.5.2] - 2018-06-18
### Platform support
- Hide `OsRng` and `JitterRng` on unsupported platforms (#512; fixes #503).


## [0.5.1] - 2018-06-08

### New distributions
- Added Cauchy distribution. (#474, #486)
- Added Pareto distribution. (#495)

### Platform support and `OsRng`
- Remove blanket Unix implementation. (#484)
- Remove Wasm unimplemented stub. (#484)
- Dragonfly BSD: read from `/dev/random`. (#484)
- Bitrig: use `getentropy` like OpenBSD. (#484)
- Solaris: (untested) use `getrandom` if available, otherwise `/dev/random`. (#484)
- Emscripten, `stdweb`: split the read up in chunks. (#484)
- Emscripten, Haiku: don't do an extra blocking read from `/dev/random`. (#484)
- Linux, NetBSD, Solaris: read in blocking mode on first use in `fill_bytes`. (#484)
- Fuchsia, CloudABI: fix compilation (broken in Rand 0.5). (#484)


## [0.5.0] - 2018-05-21

### Crate features and organisation
- Minimum Rust version update: 1.22.0. (#239)
- Create a separate `rand_core` crate. (#288)
- Deprecate `rand_derive`. (#256)
- Add `prelude` (and module reorganisation). (#435)
- Add `log` feature. Logging is now available in `JitterRng`, `OsRng`, `EntropyRng` and `ReseedingRng`. (#246)
- Add `serde1` feature for some PRNGs. (#189)
- `stdweb` feature for `OsRng` support on WASM via stdweb. (#272, #336)

### `Rng` trait
- Split `Rng` in `RngCore` and `Rng` extension trait.
  `next_u32`, `next_u64` and `fill_bytes` are now part of `RngCore`. (#265)
- Add `Rng::sample`. (#256)
- Deprecate `Rng::gen_weighted_bool`. (#308)
- Add `Rng::gen_bool`. (#308)
- Remove `Rng::next_f32` and `Rng::next_f64`. (#273)
- Add optimized `Rng::fill` and `Rng::try_fill` methods. (#247)
- Deprecate `Rng::gen_iter`. (#286)
- Deprecate `Rng::gen_ascii_chars`. (#279)

### `rand_core` crate
- `rand` now depends on new `rand_core` crate (#288)
- `RngCore` and `SeedableRng` are now part of `rand_core`. (#288)
- Add modules to help implementing RNGs `impl` and `le`. (#209, #228)
- Add `Error` and `ErrorKind`. (#225)
- Add `CryptoRng` marker trait. (#273)
- Add `BlockRngCore` trait. (#281)
- Add `BlockRng` and `BlockRng64` wrappers to help implementations. (#281, #325)
- Revise the `SeedableRng` trait. (#233)
- Remove default implementations for `RngCore::next_u64` and `RngCore::fill_bytes`. (#288)
- Add `RngCore::try_fill_bytes`. (#225)

### Other traits and types
- Add `FromEntropy` trait. (#233, #375)
- Add `SmallRng` wrapper. (#296)
- Rewrite `ReseedingRng` to only work with `BlockRngCore` (substantial performance improvement). (#281)
- Deprecate `weak_rng`. Use `SmallRng` instead. (#296)
- Deprecate `AsciiGenerator`. (#279)

### Random number generators
- Switch `StdRng` and `thread_rng` to HC-128. (#277)
- `StdRng` must now be created with `from_entropy` instead of `new`
- Change `thread_rng` reseeding threshold to 32 MiB. (#277)
- PRNGs no longer implement `Copy`. (#209)
- `Debug` implementations no longer show internals. (#209)
- Implement `Clone` for `ReseedingRng`, `JitterRng`, OsRng`. (#383, #384)
- Implement serialization for `XorShiftRng`, `IsaacRng` and `Isaac64Rng` under the `serde1` feature. (#189)
- Implement `BlockRngCore` for `ChaChaCore` and `Hc128Core`. (#281)
- All PRNGs are now portable across big- and little-endian architectures. (#209)
- `Isaac64Rng::next_u32` no longer throws away half the results. (#209)
- Add `IsaacRng::new_from_u64` and `Isaac64Rng::new_from_u64`. (#209)
- Add the HC-128 CSPRNG `Hc128Rng`. (#210)
- Change ChaCha20 to have 64-bit counter and 64-bit stream. (#349)
- Changes to `JitterRng` to get its size down from 2112 to 24 bytes. (#251)
- Various performance improvements to all PRNGs.

### Platform support and `OsRng`
- Add support for CloudABI. (#224)
- Remove support for NaCl. (#225)
- WASM support for `OsRng` via stdweb, behind the `stdweb` feature. (#272, #336)
- Use `getrandom` on more platforms for Linux, and on Android. (#338)
- Use the `SecRandomCopyBytes` interface on macOS. (#322)
- On systems that do not have a syscall interface, only keep a single file descriptor open for `OsRng`. (#239)
- On Unix, first try a single read from `/dev/random`, then `/dev/urandom`. (#338)
- Better error handling and reporting in `OsRng` (using new error type). (#225)
- `OsRng` now uses non-blocking when available. (#225)
- Add `EntropyRng`, which provides `OsRng`, but has `JitterRng` as a fallback. (#235)

### Distributions
- New `Distribution` trait. (#256)
- Add `Distribution::sample_iter` and `Rng::::sample_iter`. (#361)
- Deprecate `Rand`, `Sample` and `IndependentSample` traits. (#256)
- Add a `Standard` distribution (replaces most `Rand` implementations). (#256)
- Add `Binomial` and `Poisson` distributions. (#96)
- Add `Bernoulli` dsitribution. (#411)
- Add `Alphanumeric` distribution. (#279)
- Remove `Closed01` distribution, add `OpenClosed01`. (#274, #420)
- Rework `Range` type, making it possible to implement it for user types. (#274)
- Rename `Range` to `Uniform`. (#395)
- Add `Uniform::new_inclusive` for inclusive ranges. (#274)
- Use widening multiply method for much faster integer range reduction. (#274)
- `Standard` distribution for `char` uses `Uniform` internally. (#274)
- `Standard` distribution for `bool` uses sign test. (#274)
- Implement `Standard` distribution for `Wrapping<T>`. (#436)
- Implement `Uniform` distribution for `Duration`. (#427)


## [0.4.3] - 2018-08-16
### Fixed
- Use correct syscall number for PowerPC (#589)


## [0.4.2] - 2018-01-06
### Changed
- Use `winapi` on Windows
- Update for Fuchsia OS
- Remove dev-dependency on `log`


## [0.4.1] - 2017-12-17
### Added
- `no_std` support


## [0.4.0-pre.0] - 2017-12-11
### Added
- `JitterRng` added as a high-quality alternative entropy source using the
  system timer
- new `seq` module with `sample_iter`, `sample_slice`, etc.
- WASM support via dummy implementations (fail at run-time)
- Additional benchmarks, covering generators and new seq code

### Changed
- `thread_rng` uses `JitterRng` if seeding from system time fails
  (slower but more secure than previous method)

### Deprecated
  - `sample` function deprecated (replaced by `sample_iter`)


## [0.3.20] - 2018-01-06
### Changed
- Remove dev-dependency on `log`
- Update `fuchsia-zircon` dependency to 0.3.2


## [0.3.19] - 2017-12-27
### Changed
- Require `log <= 0.3.8` for dev builds
- Update `fuchsia-zircon` dependency to 0.3
- Fix broken links in docs (to unblock compiler docs testing CI)


## [0.3.18] - 2017-11-06
### Changed
- `thread_rng` is seeded from the system time if `OsRng` fails
- `weak_rng` now uses `thread_rng` internally


## [0.3.17] - 2017-10-07
### Changed
 - Fuchsia: Magenta was renamed Zircon

## [0.3.16] - 2017-07-27
### Added
- Implement Debug for mote non-public types
- implement `Rand` for (i|u)i128
- Support for Fuchsia

### Changed
- Add inline attribute to SampleRange::construct_range.
  This improves the benchmark for sample in 11% and for shuffle in 16%.
- Use `RtlGenRandom` instead of `CryptGenRandom`


## [0.3.15] - 2016-11-26
### Added
- Add `Rng` trait method `choose_mut`
- Redox support

### Changed
- Use `arc4rand` for `OsRng` on FreeBSD.
- Use `arc4random(3)` for `OsRng` on OpenBSD.

### Fixed
- Fix filling buffers 4 GiB or larger with `OsRng::fill_bytes` on Windows


## [0.3.14] - 2016-02-13
### Fixed
- Inline definitions from winapi/advapi32, which decreases build times


## [0.3.13] - 2016-01-09
### Fixed
- Compatible with Rust 1.7.0-nightly (needed some extra type annotations)


## [0.3.12] - 2015-11-09
### Changed
- Replaced the methods in `next_f32` and `next_f64` with the technique described
  Saito & Matsumoto at MCQMC'08. The new method should exhibit a slightly more
  uniform distribution.
- Depend on libc 0.2

### Fixed
- Fix iterator protocol issue in `rand::sample`


## [0.3.11] - 2015-08-31
### Added
- Implement `Rand` for arrays with n <= 32


## [0.3.10] - 2015-08-17
### Added
- Support for NaCl platforms

### Changed
- Allow `Rng` to be `?Sized`, impl for `&mut R` and `Box<R>` where `R: ?Sized + Rng`


## [0.3.9] - 2015-06-18
### Changed
- Use `winapi` for Windows API things

### Fixed
- Fixed test on stable/nightly
- Fix `getrandom` syscall number for aarch64-unknown-linux-gnu


## [0.3.8] - 2015-04-23
### Changed
- `log` is a dev dependency

### Fixed
- Fix race condition of atomics in `is_getrandom_available`


## [0.3.7] - 2015-04-03
### Fixed
- Derive Copy/Clone changes


## [0.3.6] - 2015-04-02
### Changed
- Move to stable Rust!


## [0.3.5] - 2015-04-01
### Fixed
- Compatible with Rust master


## [0.3.4] - 2015-03-31
### Added
- Implement Clone for `Weighted`

### Fixed
- Compatible with Rust master


## [0.3.3] - 2015-03-26
### Fixed
- Fix compile on Windows


## [0.3.2] - 2015-03-26


## [0.3.1] - 2015-03-26
### Fixed
- Fix compile on Windows


## [0.3.0] - 2015-03-25
### Changed
- Update to use log version 0.3.x


## [0.2.1] - 2015-03-22
### Fixed
- Compatible with Rust master
- Fixed iOS compilation


## [0.2.0] - 2015-03-06
### Fixed
- Compatible with Rust master (move from `old_io` to `std::io`)


## [0.1.4] - 2015-03-04
### Fixed
- Compatible with Rust master (use wrapping ops)


## [0.1.3] - 2015-02-20
### Fixed
- Compatible with Rust master

### Removed
- Removed Copy implementations from RNGs


## [0.1.2] - 2015-02-03
### Added
- Imported functionality from `std::rand`, including:
  - `StdRng`, `SeedableRng`, `TreadRng`, `weak_rng()`
  - `ReaderRng`: A wrapper around any Reader to treat it as an RNG.
- Imported documentation from `std::rand`
- Imported tests from `std::rand`


## [0.1.1] - 2015-02-03
### Added
- Migrate to a cargo-compatible directory structure.

### Fixed
- Do not use entropy during `gen_weighted_bool(1)`


## [Rust 0.12.0] - 2014-10-09
### Added
- Impl Rand for tuples of arity 11 and 12
- Include ChaCha pseudorandom generator
- Add `next_f64` and `next_f32` to Rng
- Implement Clone for PRNGs

### Changed
- Rename `TaskRng` to `ThreadRng` and `task_rng` to `thread_rng` (since a
  runtime is removed from Rust).

### Fixed
- Improved performance of ISAAC and ISAAC64 by 30% and 12 % respectively, by
  informing the optimiser that indexing is never out-of-bounds.

### Removed
- Removed the Deprecated `choose_option`


## [Rust 0.11.0] - 2014-07-02
### Added
- document when to use `OSRng` in cryptographic context, and explain why we use `/dev/urandom` instead of `/dev/random`
- `Rng::gen_iter()` which will return an infinite stream of random values
- `Rng::gen_ascii_chars()` which will return an infinite stream of random ascii characters

### Changed
- Now only depends on libcore!
- Remove `Rng.choose()`, rename `Rng.choose_option()` to `.choose()`
- Rename OSRng to OsRng
- The WeightedChoice structure is no longer built with a `Vec<Weighted<T>>`,
  but rather a `&mut [Weighted<T>]`. This means that the WeightedChoice
  structure now has a lifetime associated with it.
- The `sample` method on `Rng` has been moved to a top-level function in the
  `rand` module due to its dependence on `Vec`.

### Removed
- `Rng::gen_vec()` was removed. Previous behavior can be regained with
  `rng.gen_iter().take(n).collect()`
- `Rng::gen_ascii_str()` was removed. Previous behavior can be regained with
  `rng.gen_ascii_chars().take(n).collect()`
- {IsaacRng, Isaac64Rng, XorShiftRng}::new() have all been removed. These all
  relied on being able to use an OSRng for seeding, but this is no longer
  available in librand (where these types are defined). To retain the same
  functionality, these types now implement the `Rand` trait so they can be
  generated with a random seed from another random number generator. This allows
  the stdlib to use an OSRng to create seeded instances of these RNGs.
- Rand implementations for `Box<T>` and `@T` were removed. These seemed to be
  pretty rare in the codebase, and it allows for librand to not depend on
  liballoc.  Additionally, other pointer types like Rc<T> and Arc<T> were not
  supported.
- Remove a slew of old deprecated functions


## [Rust 0.10] - 2014-04-03
### Changed
- replace `Rng.shuffle's` functionality with `.shuffle_mut`
- bubble up IO errors when creating an OSRng

### Fixed
- Use `fill()` instead of `read()`
- Rewrite OsRng in Rust for windows

## [0.10-pre] - 2014-03-02
### Added
- Separate `rand` out of the standard library<|MERGE_RESOLUTION|>--- conflicted
+++ resolved
@@ -24,12 +24,9 @@
 - Add `UniformUsize` and use to make `Uniform` for `usize` portable (#1487)
 - Remove support for generating `isize` and `usize` values with `Standard`, `Uniform` and `Fill` and usage as a `WeightedAliasIndex` weight (#1487)
 - Require `Clone` and `AsRef` bound for `SeedableRng::Seed`. (#1491)
-<<<<<<< HEAD
-- Rename `Rng::gen_iter` to `random_iter` (#1500)
-=======
 - Implement `Distribution<u64>` for `Poisson<f64>` (#1498)
 - Limit the maximal acceptable lambda for `Poisson` to solve (#1312) (#1498)
->>>>>>> e2092e92
+- Rename `Rng::gen_iter` to `random_iter` (#1500)
 
 ## [0.9.0-alpha.1] - 2024-03-18
 - Add the `Slice::num_choices` method to the Slice distribution (#1402)
